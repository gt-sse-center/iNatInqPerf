"""Vector database-agnostic benchmark orchestrator."""

import time
<<<<<<< HEAD
=======
from collections.abc import Generator, Sequence
from contextlib import contextmanager
>>>>>>> db09ff62
from pathlib import Path

import docker
import numpy as np
<<<<<<< HEAD
import tqdm
=======
>>>>>>> db09ff62
import yaml
from datasets import Dataset
from loguru import logger
from tqdm import tqdm

from inatinqperf.adaptors import VECTORDBS
from inatinqperf.adaptors.base import DataPoint, Query, SearchResult, VectorDatabase
from inatinqperf.adaptors.faiss_adaptor import Faiss
from inatinqperf.benchmark.configuration import Config
from inatinqperf.utils import Profiler, get_table
from inatinqperf.utils.dataio import export_images, load_huggingface_dataset
from inatinqperf.utils.embed import (
    ImageDatasetWithEmbeddings,
    embed_images,
    embed_text,
    to_huggingface_dataset,
)


@contextmanager
def container_context(config: Config) -> Generator[object]:
    """Context manager for running the vector database container."""
    containers = []

    if hasattr(config, "containers"):
        client = docker.from_env()
        for container_cfg in config.containers:
            container = client.containers.run(
                container_cfg.image,
                ports=container_cfg.ports,
                remove=True,
                detach=True,  # enabled so we don't block on this
                healthcheck={
                    "test": container_cfg.healthcheck,
                    "interval": 30 * 10**9,
                    "timeout": 20 * 10**9,
                    "start_period": 30 * 10**9,
                    "retries": 3,
                },
            )
            containers.append(container)
            logger.info(f"Running container with image: {container_cfg.image}")
    else:
        logger.info("No container configuration provided, not running container")

    try:
        yield containers

    finally:
        # Stop containers in reverse order
        for container in containers[::-1]:
            container.stop()


class Benchmarker:
    """Class to encapsulate all benchmarking operations."""

    def __init__(self, config_file: Path, base_path: Path | None = None) -> None:
        """Construct the benchmark orchestrator.

        Args:
            config_file (Path): Path to the config file with the parameters required to run the benchmark.
            base_path (Path | None, optional): The path to which all data will be saved.
                If None, it will be set to the root directory of the project.
        """
        logger.patch(lambda r: r.update(function="constructor")).info(f"Loading config: {config_file}")

        with config_file.open("r") as f:
            cfg = yaml.safe_load(f)
        # Load into Config class to validate properties
        self.cfg = Config(**cfg)

        if base_path is None:
            self.base_path = Path(__file__).resolve().parent.parent
        else:
            self.base_path = base_path

    def download(self) -> None:
        """Download HF dataset and optionally export images."""
        dataset_id = self.cfg.dataset.dataset_id

        dataset_dir = self.base_path / self.cfg.dataset.directory

        if dataset_dir.exists():
            logger.info("Dataset already exists, continuing...")
            return

        ensure_dir(dataset_dir)
        export_raw_images = self.cfg.dataset.export_images
        splits = self.cfg.dataset.splits

        with Profiler(f"download-{dataset_id.split('/')[-1]}-{splits}"):
            ds = load_huggingface_dataset(dataset_id, splits)
            ds.save_to_disk(dataset_dir)

            if export_raw_images:
                export_dir = dataset_dir / "images"
                manifest = export_images(ds, export_dir)
                logger.info(f"Exported images to: {export_dir}\nManifest: {manifest}")

        logger.info(f"Downloaded HuggingFace dataset to: {dataset_dir}")

    def embed(self) -> Dataset:
        """Compute CLIP embeddings of the dataset images and save to embedding directory."""

        embeddings_dir = self.base_path / self.cfg.embedding.directory

        if embeddings_dir.exists():
            logger.info("Embeddings found, loading instead of computing")
            return Dataset.load_from_disk(dataset_path=embeddings_dir)

        model_id = self.cfg.embedding.model_id
        batch_size = self.cfg.embedding.batch_size

        dataset_dir = self.base_path / self.cfg.dataset.directory
        logger.info(f"Generating embeddings with model={model_id} and saving to {dataset_dir}")

        with Profiler("embed-images"):
            dse: ImageDatasetWithEmbeddings = embed_images(dataset_dir, model_id, batch_size)

        return self.save_as_huggingface_dataset(dse, embeddings_dir=embeddings_dir)

    def save_as_huggingface_dataset(
        self,
        dse: ImageDatasetWithEmbeddings,
        embeddings_dir: Path | None = None,
    ) -> Dataset:
        """Convert to HuggingFace dataset format and save to `embeddings_dir`."""

        if embeddings_dir is None:
            embeddings_dir = self.base_path / self.cfg.embedding.directory

        ensure_dir(embeddings_dir)

        logger.info(f"Saving dataset to {embeddings_dir}")
        huggingface_dataset: Dataset = to_huggingface_dataset(dse)
        huggingface_dataset.save_to_disk(embeddings_dir)

        logger.info(f"Embeddings: {dse.embeddings.shape} -> {embeddings_dir}")

        return huggingface_dataset.with_format("numpy")

    def build(self, dataset: Dataset) -> VectorDatabase:
        """Build index for the specified vectordb."""
        vdb_type = self.cfg.vectordb.type
        logger.info(f"Building {vdb_type} vector database")

        init_params = self.cfg.vectordb.params.to_dict()

        with Profiler(f"build-{vdb_type}"):
            vdb = VECTORDBS[vdb_type](dataset, **init_params)

        logger.info(f"Stats: {vdb.stats()}")

        return vdb

    def build_baseline(self, dataset: Dataset) -> VectorDatabase:
        """Build the FAISS vector database with a `IndexFlat` index as a baseline."""
        metric = self.cfg.vectordb.params.metric.lower()

        # Create exact baseline
        faiss_flat_db = Faiss(dataset, metric=metric, index_type="FLAT")
        logger.info("Created exact baseline index")

        return faiss_flat_db

    def search(self, dataset: Dataset, vectordb: VectorDatabase, baseline_vectordb: VectorDatabase) -> None:
        """Profile search and compute recall@K vs exact baseline."""
        params = self.cfg.vectordb.params
        model_id = self.cfg.embedding.model_id

        topk = self.cfg.search.topk

        dataset_dir = self.base_path / self.cfg.dataset.directory
        ds = Dataset.load_from_disk(dataset_dir)
        if "query" in ds.column_names:
            queries = ds["query"]

        else:
            queries_file = Path(__file__).resolve().parent.parent / self.cfg.search.queries_file
            queries = [q.strip() for q in queries_file.read_text(encoding="utf-8").splitlines() if q.strip()]

        q = embed_text(queries, model_id)
        logger.info("Embedded all queries")

        logger.info("Performing search on baseline")
        with Profiler("search-baseline-FaissFlat") as p:
            i0 = np.full((q.shape[0], topk), -1.0, dtype=float)
<<<<<<< HEAD
            for i in tqdm.tqdm(range(q.shape[0])):
                base_results = baseline_vectordb.search(Query(q[i]), topk)  # exact
                row = np.full(topk, -1.0, dtype=float)
                for j, result in enumerate(base_results[:topk]):
                    row[j] = float(result.id)
                i0[i] = row
=======
            for i in tqdm(range(q.shape[0])):
                base_results = baseline_vectordb.search(Query(q[i]), topk)  # exact
                padded = _ids_to_fixed_array(base_results, topk)
                i0[i] = padded
>>>>>>> db09ff62

        # search + profile
        logger.info(f"Performing search on {self.cfg.vectordb.type}")
        with Profiler(f"search-{self.cfg.vectordb.type}") as p:
            latencies = []
            for i in tqdm(range(q.shape[0])):
                t0 = time.perf_counter()
                vectordb.search(Query(q[i]), topk, **params.to_dict())
                latencies.append((time.perf_counter() - t0) * 1000.0)

            p.sample()

        logger.info("recall@K (compare last retrieved to baseline per query")
        # For simplicity compute approximate on whole Q at once:
        i1 = np.full((q.shape[0], topk), -1.0, dtype=float)
<<<<<<< HEAD
        for i in tqdm.tqdm(range(q.shape[0])):
            results = vectordb.search(Query(q[i]), topk, **params.to_dict())
            row = np.full(topk, -1.0, dtype=float)
            for j, result in enumerate(results[:topk]):
                row[j] = float(result.id)
            i1[i] = row
=======
        for i in tqdm(range(q.shape[0])):
            results = vectordb.search(Query(q[i]), topk, **params.to_dict())
            padded = _ids_to_fixed_array(results, topk)
            i1[i] = padded
>>>>>>> db09ff62
        rec = recall_at_k(i1, i0, topk)

        x = np.asarray(dataset["embedding"], dtype=np.float32)

        stats = {
            "vectordb": self.cfg.vectordb.type,
            "index_type": self.cfg.vectordb.params.index_type,
            "topk": topk,
            "lat_ms_avg": float(np.mean(latencies)),
            "lat_ms_p50": float(np.percentile(latencies, 50)),
            "lat_ms_p95": float(np.percentile(latencies, 95)),
            "recall@k": rec,
            "ntotal": int(x.shape[0]),
        }

        # Make values as lists so `tabulate` can print properly.
        table = get_table(stats)
        logger.info(f"\n\n{table}\n\n")

    def update(self, dataset: Dataset, vectordb: VectorDatabase) -> None:
        """Upsert + delete small batch and re-search."""
        vdb_type = self.cfg.vectordb.type

        add_n = self.cfg.update["add_count"]
        del_n = self.cfg.update["delete_count"]

        x = np.asarray(dataset["embedding"], dtype=np.float32)

        # craft new vectors by slight noise around existing (simulating fresh writes)
        rng = np.random.default_rng(42)
        add_vecs = x[:add_n].copy()
        add_vecs += rng.normal(0, 0.01, size=add_vecs.shape).astype(np.float32)
        add_ids = list(range(add_n))

        with Profiler(f"update-add-{vdb_type}"):
            data_points = [DataPoint(id=i, vector=v, metadata={}) for i, v in zip(add_ids, add_vecs)]
            vectordb.upsert(data_points)

        with Profiler(f"update-delete-{vdb_type}"):
            del_ids = add_ids[:del_n]
            vectordb.delete(del_ids)

        logger.info(f"Update complete: {vectordb.stats()}")

    def run(self) -> None:
        """Run end-to-end benchmark with all steps."""
        # Download dataset
        self.download()

        # Compute embeddings
        dataset = self.embed()

        # Build baseline vector database
        baseline_vectordb = self.build_baseline(dataset)

        with container_context(self.cfg):
            # Build specified vector database
            vectordb = self.build(dataset)

            # Perform search
            self.search(dataset, vectordb, baseline_vectordb)

            # Update operations
            self.update(dataset, vectordb)


def ensure_dir(p: Path) -> Path:
    """Ensure directory exists."""
    p.mkdir(parents=True, exist_ok=True)
    return p


def recall_at_k(approx_i: np.ndarray, exact_i: np.ndarray, k: int) -> float:
    """Compute recall@K between two sets of indices."""
    hits = 0
    for i in range(approx_i.shape[0]):
        hits += len(set(approx_i[i, :k]).intersection(set(exact_i[i, :k])))
    return hits / float(approx_i.shape[0] * k)


def _ids_to_fixed_array(results: Sequence[SearchResult], topk: int) -> np.ndarray:
    """Convert a list of SearchResult objects into a fixed-length array."""

    arr = np.full(topk, -1.0, dtype=float)
    if not results:
        return arr

    count = min(topk, len(results))
    arr[:count] = [float(results[i].id) for i in range(count)]
    return arr<|MERGE_RESOLUTION|>--- conflicted
+++ resolved
@@ -1,19 +1,12 @@
 """Vector database-agnostic benchmark orchestrator."""
 
 import time
-<<<<<<< HEAD
-=======
 from collections.abc import Generator, Sequence
 from contextlib import contextmanager
->>>>>>> db09ff62
 from pathlib import Path
 
 import docker
 import numpy as np
-<<<<<<< HEAD
-import tqdm
-=======
->>>>>>> db09ff62
 import yaml
 from datasets import Dataset
 from loguru import logger
@@ -202,19 +195,10 @@
         logger.info("Performing search on baseline")
         with Profiler("search-baseline-FaissFlat") as p:
             i0 = np.full((q.shape[0], topk), -1.0, dtype=float)
-<<<<<<< HEAD
-            for i in tqdm.tqdm(range(q.shape[0])):
-                base_results = baseline_vectordb.search(Query(q[i]), topk)  # exact
-                row = np.full(topk, -1.0, dtype=float)
-                for j, result in enumerate(base_results[:topk]):
-                    row[j] = float(result.id)
-                i0[i] = row
-=======
             for i in tqdm(range(q.shape[0])):
                 base_results = baseline_vectordb.search(Query(q[i]), topk)  # exact
                 padded = _ids_to_fixed_array(base_results, topk)
                 i0[i] = padded
->>>>>>> db09ff62
 
         # search + profile
         logger.info(f"Performing search on {self.cfg.vectordb.type}")
@@ -230,19 +214,10 @@
         logger.info("recall@K (compare last retrieved to baseline per query")
         # For simplicity compute approximate on whole Q at once:
         i1 = np.full((q.shape[0], topk), -1.0, dtype=float)
-<<<<<<< HEAD
-        for i in tqdm.tqdm(range(q.shape[0])):
-            results = vectordb.search(Query(q[i]), topk, **params.to_dict())
-            row = np.full(topk, -1.0, dtype=float)
-            for j, result in enumerate(results[:topk]):
-                row[j] = float(result.id)
-            i1[i] = row
-=======
         for i in tqdm(range(q.shape[0])):
             results = vectordb.search(Query(q[i]), topk, **params.to_dict())
             padded = _ids_to_fixed_array(results, topk)
             i1[i] = padded
->>>>>>> db09ff62
         rec = recall_at_k(i1, i0, topk)
 
         x = np.asarray(dataset["embedding"], dtype=np.float32)
