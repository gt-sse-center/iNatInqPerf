--- conflicted
+++ resolved
@@ -1,21 +1,11 @@
 """Tests for the Qdrant vector database adaptor class."""
 
-<<<<<<< HEAD
-import pytest
-
-=======
->>>>>>> db09ff62
 import docker
 import numpy as np
 import pytest
 
-<<<<<<< HEAD
-from inatinqperf.adaptors.metric import Metric
-from inatinqperf.adaptors.qdrant_adaptor import DataPoint, Qdrant, Query
-=======
 from inatinqperf.adaptors.enums import Metric
 from inatinqperf.adaptors.qdrant_adaptor import DataPoint, Qdrant, Query, HuggingFaceDataset
->>>>>>> db09ff62
 
 
 @pytest.fixture(scope="module", autouse=True)
@@ -87,22 +77,9 @@
     vectordb.delete_collection()
 
 
-<<<<<<< HEAD
-@pytest.fixture(name="dataset")
-def dataset_fixture(dim, N):
-    rng = np.random.default_rng(117)
-    ids = rng.choice(10**4, size=N, replace=False).tolist()
-    x = rng.random(size=(N, dim))
-    return (ids, x)
-
-
-def test_constructor(collection_name):
-    vectordb = Qdrant(dim=512, metric=Metric.INNER_PRODUCT, url="localhost", collection_name=collection_name)
-=======
 @pytest.mark.parametrize("metric", [Metric.INNER_PRODUCT, Metric.COSINE, Metric.L2, Metric.MANHATTAN])
 def test_constructor(dataset, collection_name, metric):
     vectordb = Qdrant(dataset, metric=metric, url="localhost", collection_name=collection_name)
->>>>>>> db09ff62
     assert vectordb.client.collection_exists(collection_name)
     vectordb.delete_collection()
 
@@ -113,12 +90,7 @@
 
 
 def test_upsert(collection_name, vectordb, dataset, N):
-<<<<<<< HEAD
-    ids, x = dataset
-    data_points = [DataPoint(i, vector, metadata={}) for i, vector in zip(ids, x)]
-=======
     data_points = [DataPoint(point["id"], point["embedding"], metadata={}) for point in dataset]
->>>>>>> db09ff62
     vectordb.upsert(data_points)
 
     count_result = vectordb.client.count(collection_name=collection_name, exact=True)
@@ -126,16 +98,6 @@
     assert count_result.count == N
 
 
-<<<<<<< HEAD
-def test_search(collection_name, vectordb, dataset):
-    ids, x = dataset
-    data_points = [DataPoint(i, vector, metadata={}) for i, vector in zip(ids, x)]
-    vectordb.upsert(data_points)
-
-    # query single point
-    expected_id = ids[117]
-    query = Query(vector=x[117])
-=======
 def test_search(vectordb, dataset):
     data_points = [DataPoint(point["id"], point["embedding"], metadata={}) for point in dataset]
     vectordb.upsert(data_points)
@@ -144,7 +106,6 @@
     point = dataset[117]
     expected_id = point["id"]
     query = Query(vector=point["embedding"])
->>>>>>> db09ff62
     results = vectordb.search(q=query, topk=5)
 
     assert results[0].id == expected_id
@@ -155,27 +116,15 @@
 
 
 def test_delete(collection_name, vectordb, dataset, N):
-<<<<<<< HEAD
-    ids, x = dataset
-    data_points = [DataPoint(i, vector, metadata={}) for i, vector in zip(ids, x)]
-    vectordb.upsert(data_points)
-
-    ids_to_delete = ids[117:118]
-=======
     data_points = [DataPoint(point["id"], point["embedding"], metadata={}) for point in dataset]
     vectordb.upsert(data_points)
 
     ids_to_delete = [p["id"] for p in dataset.select([117])]
->>>>>>> db09ff62
     vectordb.delete(ids_to_delete)
 
     assert vectordb.client.count(collection_name=collection_name).count == N - 1
 
-<<<<<<< HEAD
-    query = Query(vector=x[117])
-=======
     query = Query(vector=dataset[117]["embedding"])
->>>>>>> db09ff62
     results = vectordb.search(q=query, topk=5)
 
     # We deleted the vector we are querying
@@ -183,9 +132,5 @@
     assert results[0].score != 1.0
 
 
-<<<<<<< HEAD
-def test_stats(collection_name, vectordb):
-=======
 def test_stats(vectordb):
->>>>>>> db09ff62
     assert vectordb.stats() == {"metric": "cosine", "m": 32, "ef_construct": 128}