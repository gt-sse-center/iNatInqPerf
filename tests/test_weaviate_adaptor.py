"""End-to-end tests for the Weaviate adaptor."""

from __future__ import annotations

import time
import uuid

import docker
import numpy as np
import pytest
import requests
from datasets import Dataset
from docker.errors import APIError, DockerException

from inatinqperf.adaptors.base import DataPoint, Query
<<<<<<< HEAD
from inatinqperf.adaptors.metric import Metric
=======
from inatinqperf.adaptors.enums import Metric
>>>>>>> db09ff62
from inatinqperf.adaptors.weaviate_adaptor import Weaviate

# Mark these as integration tests and skip if Docker is unavailable.


def _docker_available() -> bool:
    """Return True when the Docker daemon is reachable."""

    try:
        client = docker.from_env()
        try:
            client.ping()
        finally:
            client.close()
    except DockerException:
        return False
    return True


pytestmark = pytest.mark.skipif(
    not _docker_available(), reason="Docker daemon unavailable for integration tests"
)

# These tests talk to a real Weaviate instance listening on localhost.
BASE_URL = "http://localhost:8080"
WEAVIATE_IMAGE = "semitechnologies/weaviate:1.31.16-ab5cb66.arm64"
# Minimal command to expose the HTTP interface on localhost:8080.
WEAVIATE_COMMAND = ["--host", "0.0.0.0", "--port", "8080", "--scheme", "http"]
# Environment mirrors the configuration used during benchmark runs.
WEAVIATE_ENVIRONMENT = {
    "AUTHENTICATION_ANONYMOUS_ACCESS_ENABLED": "true",
    "ENABLE_MODULES": "",
    "DEFAULT_VECTORIZER_MODULE": "none",
    "PERSISTENCE_DATA_PATH": "/var/lib/weaviate",
    "QUERY_DEFAULTS_LIMIT": "20",
}


def wait_for_weaviate(timeout_seconds: int = 120) -> None:
    """Poll the readiness endpoint until the container reports healthy."""

    deadline = time.time() + timeout_seconds
    endpoint = f"{BASE_URL}/v1/.well-known/ready"
    while time.time() < deadline:
        try:
            response = requests.get(endpoint, timeout=2)
            if response.status_code == 200:
                return
        except requests.RequestException:
            pass  # container still booting -> retry after a short sleep
        time.sleep(1)
    msg = "Weaviate service did not become ready within the allotted timeout."
    raise RuntimeError(msg)


@pytest.fixture(scope="module", autouse=True)
def weaviate_container():
    """Ensure a Weaviate container is available for the duration of the tests."""
    # Guard against environments where the daemon/socket is not accessible.
    try:
        client = docker.from_env()
    except DockerException as exc:
        pytest.skip(f"docker daemon unavailable: {exc}")
    container = None
    started = False
    try:
        # Reuse an already-running instance if one is reachable.
        try:
            response = requests.get(f"{BASE_URL}/v1/.well-known/ready", timeout=2)
            if response.status_code == 200:
                yield
                return
        except requests.RequestException:
            pass

        try:
            container = client.containers.run(  # spin up the test instance
                WEAVIATE_IMAGE,
                ports={"8080": "8080", "8081": "8081"},
                environment=WEAVIATE_ENVIRONMENT,
                command=WEAVIATE_COMMAND,
                remove=True,
                detach=True,
            )
            started = True
        except APIError as exc:  # container already running or port busy
            if "port is already allocated" not in str(exc).lower():
                pytest.skip(f"unable to start weaviate container: {exc}")
        wait_for_weaviate()
        yield
    finally:
        if started and container is not None:
            container.stop()


@pytest.fixture(name="class_name")
def class_name_fixture() -> str:
    """Generate a valid Weaviate class name for isolation."""
    prefix = "Perf"
    suffix = uuid.uuid4().hex[:10].capitalize()
    return f"{prefix}{suffix}"


def make_dataset(dim: int) -> Dataset:
    """Create a simple dataset placeholder with the desired dimensionality."""

    return Dataset.from_dict({"embedding": [[0.0] * dim]})


def to_datapoints(ids: np.ndarray, vectors: np.ndarray) -> list[DataPoint]:
    """Convert arrays of ids and vectors into DataPoint instances."""

    return [
        DataPoint(id=int(identifier), vector=vector.tolist(), metadata={})
        for identifier, vector in zip(ids, vectors, strict=False)
    ]


def test_weaviate_adaptor_lifecycle(class_name: str):
    """Exercise the full lifecycle against a live Weaviate instance."""
    adaptor = Weaviate(dataset=make_dataset(4), metric=Metric.COSINE, url=BASE_URL, class_name=class_name)
    adaptor.drop_index()  # ensure clean start

    adaptor._ensure_schema_exists()

    ids = np.arange(100, 104, dtype=np.int64)
    vectors = np.array(
        [
            [1.0, 0.0, 0.0, 0.0],
            [0.0, 1.0, 0.0, 0.0],
            [0.0, 0.0, 1.0, 0.0],
            [0.0, 0.0, 0.0, 1.0],
        ],
        dtype=np.float32,
    )
    adaptor.upsert(to_datapoints(ids, vectors))

    stats = adaptor.stats()  # GraphQL Aggregate meta-count
    assert stats["ntotal"] == len(ids)
    assert stats["class_name"] == class_name

    query = Query(vector=[1.0, 0.1, 0.0, 0.0])
    results = adaptor.search(query, topk=3)  # GraphQL nearVector search
    assert len(results) == 3
    assert results[0].id == 100

    adaptor.delete([100, 999])  # data_object.delete
    expected_total = len(ids) - 1
    deadline = time.time() + 10.0
    stats_after_delete = adaptor.stats()
    while stats_after_delete["ntotal"] != expected_total and time.time() < deadline:
        time.sleep(0.5)
        stats_after_delete = adaptor.stats()
    assert stats_after_delete["ntotal"] == expected_total

    adaptor.drop_index()


def test_weaviate_upsert_replaces_vectors(class_name: str):
    """Verify upsert overwrites existing vectors rather than duplicating them."""
    adaptor = Weaviate(dataset=make_dataset(3), metric=Metric.COSINE, url=BASE_URL, class_name=class_name)
    # Drop any leftover schema, then create a fresh one for the test.
    adaptor.drop_index()
    adaptor._ensure_schema_exists()

    ids = np.array([1, 2], dtype=np.int64)
    first = np.array([[1.0, 0.0, 0.0], [0.0, 1.0, 0.0]], dtype=np.float32)
    adaptor.upsert(to_datapoints(ids, first))
    second = first + 0.5
    adaptor.upsert(to_datapoints(ids, second))

    stats = adaptor.stats()  # Aggregate meta count after replacement
    assert stats["ntotal"] == len(ids)

    # Ensure subsequent search surfaces the updated vectors (id=2 closer to query)
    query = Query(vector=[0.0, 1.0, 0.5])
    results = adaptor.search(query, topk=2)
    assert results[0].id == 2

    adaptor.drop_index()


def test_weaviate_metric_mapping(class_name: str):
    """Confirm metric names map to Weaviate's expected distance types."""
    adaptor = Weaviate(
        dataset=make_dataset(2),
        metric=Metric.INNER_PRODUCT,
        url=BASE_URL,
        class_name=class_name,
    )
    adaptor.drop_index()
    adaptor._ensure_schema_exists()

    ids = np.array([10, 11], dtype=np.int64)
    vectors = np.array([[1.0, 0.0], [0.5, 0.5]], dtype=np.float32)
    adaptor.upsert(to_datapoints(ids, vectors))

    query = Query(vector=[0.6, 0.4])
    results = adaptor.search(query, topk=2)  # Verify distance mappings via nearVector
    assert len(results) == 2
    assert set(r.id for r in results) == {10, 11}

    adaptor.drop_index()<|MERGE_RESOLUTION|>--- conflicted
+++ resolved
@@ -13,11 +13,7 @@
 from docker.errors import APIError, DockerException
 
 from inatinqperf.adaptors.base import DataPoint, Query
-<<<<<<< HEAD
-from inatinqperf.adaptors.metric import Metric
-=======
 from inatinqperf.adaptors.enums import Metric
->>>>>>> db09ff62
 from inatinqperf.adaptors.weaviate_adaptor import Weaviate
 
 # Mark these as integration tests and skip if Docker is unavailable.
