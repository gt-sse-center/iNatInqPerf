"""End-to-end tests for the Weaviate adaptor."""

import time


import docker
import numpy as np
import pytest
from datasets import Dataset
import weaviate
from weaviate.collections.classes import config

from inatinqperf.adaptors.base import DataPoint, Query
from inatinqperf.adaptors.enums import Metric
from inatinqperf.adaptors.weaviate_adaptor import Weaviate


@pytest.fixture(scope="module", autouse=True)
def container_fixture():
    """Ensure a Weaviate container is available for the duration of the tests."""
    client = docker.from_env()
<<<<<<< HEAD
    container_name = "inatinqperf-test-weaviate"
    created = False

    try:
        container = client.containers.get(container_name)
        container.reload()
        if container.status != "running":
            container.start()
    except docker.errors.NotFound:
        try:
            container = client.containers.run(
                "cr.weaviate.io/semitechnologies/weaviate:1.33.2",
                name=container_name,
                ports={"8080": "8080", "50051": "50051"},
                # Minimal command to expose the HTTP interface on localhost:8080
                command=["--host", "0.0.0.0", "--port", "8080", "--scheme", "http"],
                # Environment mirrors the configuration used during benchmark runs.
                environment={
                    "QUERY_DEFAULTS_LIMIT": "25",
                    "AUTHENTICATION_ANONYMOUS_ACCESS_ENABLED": "true",
                    "PERSISTENCE_DATA_PATH": "/var/lib/weaviate",
                    "AUTOSCHEMA_ENABLED": "false",
                },
                remove=True,
                detach=True,
                healthcheck={
                    "test": ["CMD", "curl", "-f", "http://localhost:8080/v1/.well-known/ready"],
                    "interval": 30 * 10**9,
                    "timeout": 10 * 10**9,
                    "retries": 3,
                },
            )
            created = True
        except docker.errors.APIError as exc:
            message = str(exc).lower()
            if "port is already allocated" in message:
                pytest.skip("Skipping Weaviate adaptor tests: required ports are already in use")
            raise
=======
    container = client.containers.run(
        "cr.weaviate.io/semitechnologies/weaviate:1.33.2",
        ports={
            "8080": "8080",
            "50051": "50051",
        },
        # Minimal command to expose the HTTP interface on localhost:8080
        command=["--host", "0.0.0.0", "--port", "8080", "--scheme", "http"],
        # Environment mirrors the configuration used during benchmark runs.
        environment={
            "QUERY_DEFAULTS_LIMIT": "25",
            "AUTHENTICATION_ANONYMOUS_ACCESS_ENABLED": "true",
            "PERSISTENCE_DATA_PATH": "/var/lib/weaviate",
            "AUTOSCHEMA_ENABLED": "false",  # Disable auto-schema,
        },
        remove=True,
        detach=True,
        healthcheck={
            "test": ["CMD", "curl", "-f", "http://localhost:8080/v1/.well-known/ready"],
            "interval": 30 * 10**9,
            "timeout": 10 * 10**9,
            "retries": 3,
        },
    )
>>>>>>> 0f4ba183

    # Wait for 3 seconds since the Weaviate container is slow to load.
    # This avoids connection timeout issues in tests.
    time.sleep(3)

    yield container

    if created:
        container.stop()


@pytest.fixture(name="collection_name")
def collection_name_fixture() -> str:
    """Return the collection name for the vector database."""
    return "test_collection"


@pytest.fixture(name="N")
def num_datapoints_fixture():
    """The size of the dataset."""
    return 300


@pytest.fixture(name="dim")
def dim_fixture():
    """The dimension of the vectors used."""
    return 16


@pytest.fixture(name="dataset")
def dataset_fixture(N, dim) -> Dataset:
    """Create a simple dataset placeholder with the desired dimensionality."""
    rng = np.random.default_rng(117)
    ids = np.arange(N).tolist()
    x = rng.random(size=(N, dim))

    # Create HuggingFace dataset
    dataset = Dataset.from_dict({"id": ids, "embedding": x.tolist()})

    return dataset


def test_constructor(dataset, N):
    """Test the constructor of the Weaviate vector database."""
    adaptor = Weaviate(dataset, Metric.COSINE, "flat")
    try:
        collection = adaptor.client.collections.use(adaptor.collection_name)

        response = collection.aggregate.over_all(total_count=True)
        assert response.total_count == N
    finally:
        adaptor.close()


def test_invalid_constructor(dataset, caplog):
    # test invalid distance metric
    with pytest.raises(ValueError):
        Weaviate(dataset, "L4", "hnsw")

    # test invalid index type
    with pytest.raises(ValueError):
        # invalid distance metric
        Weaviate(dataset, "cosine", "haha")


def test_upsert(dataset, N, dim):
    adaptor = Weaviate(dataset, Metric.COSINE, "hnsw")
    try:
        adaptor.upsert([DataPoint(N, np.ones(dim), metadata={})])

        collection = adaptor.client.collections.use(adaptor.collection_name)
        response = collection.aggregate.over_all(total_count=True)
        assert response.total_count == N + 1

        id_to_replace = 10
        adaptor.upsert([DataPoint(id_to_replace, np.ones(dim), metadata={})])

        result = collection.query.fetch_object_by_id(
            weaviate.util.generate_uuid5(id_to_replace),
            include_vector=True,
        )
        assert np.ones(dim).tolist() == result.vector["default"]
    finally:
        adaptor.close()


def test_search(dataset):
    adaptor = Weaviate(dataset, Metric.COSINE, "hnsw")
    try:
        idx = 117
        vector = dataset["embedding"][idx]
        q = Query(vector=vector)

        results = adaptor.search(q, topk=3)

        assert results[0].id == dataset["id"][idx]
    finally:
        adaptor.close()


def test_delete(dataset, N):
    adaptor = Weaviate(dataset, Metric.COSINE, "hnsw")
    try:
        adaptor.delete([117])

        collection = adaptor.client.collections.use(adaptor.collection_name)
        response = collection.aggregate.over_all(total_count=True)
        assert response.total_count == N - 1
    finally:
        adaptor.close()


def test_delete_multiple(dataset, N):
    adaptor = Weaviate(dataset, Metric.COSINE, "hnsw")
    try:
        ids_to_delete = [117, 199, 222, 51]
        adaptor.delete(ids_to_delete)

        collection = adaptor.client.collections.use(adaptor.collection_name)
        response = collection.aggregate.over_all(total_count=True)
        assert response.total_count == N - len(ids_to_delete)
    finally:
        adaptor.close()


def test_delete_invalid(dataset, N):
    adaptor = Weaviate(dataset, Metric.COSINE, "hnsw")
    try:
        adaptor.delete([N + 100])

        collection = adaptor.client.collections.use(adaptor.collection_name)
        response = collection.aggregate.over_all(total_count=True)
        assert response.total_count == N
    finally:
        adaptor.close()


def test_stats(dataset, N, collection_name, dim):
    adaptor = Weaviate(dataset, Metric.COSINE, "hnsw", collection_name=collection_name)
    try:
        stats = adaptor.stats()

        assert stats["ntotal"] == N
        assert stats["metric"] == Metric.COSINE.value
        assert stats["collection_name"] == collection_name
        assert stats["dim"] == dim
    finally:
        adaptor.close()


def test_full_lifecycle(collection_name, dataset, N, dim):
    """Exercise the full lifecycle against a live Weaviate server instance."""
    adaptor = Weaviate(
        dataset=dataset,
        metric=Metric.COSINE,
        index_type="hnsw",
        url="http://localhost",
        collection_name=collection_name,
    )
    try:
        ids = np.arange(300, 304, dtype=np.int64)
        rng = np.random.default_rng(117)
        vectors = rng.random(size=(4, dim), dtype=np.float32)

        data_points = [
            DataPoint(id=int(i), vector=vector.tolist(), metadata={}) for i, vector in zip(ids, vectors)
        ]
        adaptor.upsert(data_points)

        stats = adaptor.stats()
        assert stats["ntotal"] == N + len(ids)
        assert stats["collection_name"] == collection_name

        query = Query(vector=rng.random(size=(dim,), dtype=np.float32).tolist())
        results = adaptor.search(query, topk=3)
        assert len(results) == 3
        # regression
        assert results[0].id == 240

        adaptor.delete([100, 999])
        stats_after_delete = adaptor.stats()
        assert stats_after_delete["ntotal"] == N + len(ids) - 1  # 999 is not a valid ID to delete, hence -1
    finally:
        adaptor.close()


@pytest.mark.parametrize(
    "metric,expected_metric",
    [(Metric.INNER_PRODUCT, "dot"), (Metric.COSINE, "cosine"), (Metric.L2, "l2-squared")],
)
def test_metric_mapping(collection_name, dataset, metric, expected_metric):
    """Confirm metric names map to Weaviate's expected distance types."""

    adaptor = Weaviate(
        dataset=dataset,
        metric=metric,
        url="http://localhost",
        collection_name=collection_name,
        index_type="hnsw",
    )
    try:
        collection = adaptor.client.collections.use(adaptor.collection_name)
        collection_config = collection.config.get()
        vector_index_config = collection_config.vector_config["default"].vector_index_config

        assert vector_index_config.distance_metric.value == expected_metric
    finally:
        adaptor.close()


@pytest.mark.parametrize(
    "index_type, expected_index_type",
    [
        ("hnsw", config.VectorIndexConfigHNSW),
        ("flat", config.VectorIndexConfigFlat),
    ],
)
def test_index_type_mapping(collection_name, dataset, index_type, expected_index_type):
    """Check if index type is properly configured."""

    adaptor = Weaviate(
        dataset=dataset,
        metric=Metric.COSINE,
        url="http://localhost",
        collection_name=collection_name,
        index_type=index_type,
    )
    try:
        collection = adaptor.client.collections.use(adaptor.collection_name)
        collection_config = collection.config.get()
        vector_index_config = collection_config.vector_config["default"].vector_index_config

        assert isinstance(vector_index_config, expected_index_type)
    finally:
        adaptor.close()<|MERGE_RESOLUTION|>--- conflicted
+++ resolved
@@ -19,46 +19,6 @@
 def container_fixture():
     """Ensure a Weaviate container is available for the duration of the tests."""
     client = docker.from_env()
-<<<<<<< HEAD
-    container_name = "inatinqperf-test-weaviate"
-    created = False
-
-    try:
-        container = client.containers.get(container_name)
-        container.reload()
-        if container.status != "running":
-            container.start()
-    except docker.errors.NotFound:
-        try:
-            container = client.containers.run(
-                "cr.weaviate.io/semitechnologies/weaviate:1.33.2",
-                name=container_name,
-                ports={"8080": "8080", "50051": "50051"},
-                # Minimal command to expose the HTTP interface on localhost:8080
-                command=["--host", "0.0.0.0", "--port", "8080", "--scheme", "http"],
-                # Environment mirrors the configuration used during benchmark runs.
-                environment={
-                    "QUERY_DEFAULTS_LIMIT": "25",
-                    "AUTHENTICATION_ANONYMOUS_ACCESS_ENABLED": "true",
-                    "PERSISTENCE_DATA_PATH": "/var/lib/weaviate",
-                    "AUTOSCHEMA_ENABLED": "false",
-                },
-                remove=True,
-                detach=True,
-                healthcheck={
-                    "test": ["CMD", "curl", "-f", "http://localhost:8080/v1/.well-known/ready"],
-                    "interval": 30 * 10**9,
-                    "timeout": 10 * 10**9,
-                    "retries": 3,
-                },
-            )
-            created = True
-        except docker.errors.APIError as exc:
-            message = str(exc).lower()
-            if "port is already allocated" in message:
-                pytest.skip("Skipping Weaviate adaptor tests: required ports are already in use")
-            raise
-=======
     container = client.containers.run(
         "cr.weaviate.io/semitechnologies/weaviate:1.33.2",
         ports={
@@ -83,7 +43,6 @@
             "retries": 3,
         },
     )
->>>>>>> 0f4ba183
 
     # Wait for 3 seconds since the Weaviate container is slow to load.
     # This avoids connection timeout issues in tests.
