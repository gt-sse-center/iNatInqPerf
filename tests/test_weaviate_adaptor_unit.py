"""Unit tests for the Weaviate adaptor using a stubbed client.

Each test focuses on a specific slice of the Weaviate client API:

* ``client.schema`` covers class creation, deletion, and existence checks.
* ``client.data_object`` simulates vector ingest and removal semantics.
* ``client.query`` exercises the GraphQL Get/Aggregate endpoints.
"""

from __future__ import annotations

import uuid

import numpy as np
import pytest
from datasets import Dataset

from inatinqperf.adaptors.base import DataPoint, Query, SearchResult
<<<<<<< HEAD
from inatinqperf.adaptors.metric import Metric
=======
from inatinqperf.adaptors.enums import Metric
>>>>>>> db09ff62
from inatinqperf.adaptors.weaviate_adaptor import Weaviate, WeaviateError


class FakeStatusError(Exception):
    """Mimic weaviate exceptions that surface HTTP status codes."""

    def __init__(self, status_code: int, message: str = "") -> None:
        """Store the status code and optional message."""
        super().__init__(message or f"status {status_code}")
        self.status_code = status_code


class StubSchema:
    """Stub implementation of the client.schema interface."""

    def __init__(self, client: StubWeaviateClient) -> None:  # noqa: F821 - forward reference
        """Initialise storage for schema interactions."""
        self._client = client
        self.classes: dict[str, dict] = {}
        self.create_calls: list[dict] = []
        self.delete_calls: list[str] = []
        self.get_calls = 0
        self.raise_on_create: Exception | None = None
        self.raise_on_delete: Exception | None = None
        self.raise_on_get: Exception | None = None

    def create_class(self, payload: dict) -> None:
        """Record a schema creation request and return success unless configured otherwise."""
        self.create_calls.append(payload)
        if self.raise_on_create is not None:
            raise self.raise_on_create
        self.classes[payload["class"]] = payload

    def delete_class(self, class_name: str) -> None:
        """Delete the stored class metadata or raise if configured to fail."""
        self.delete_calls.append(class_name)
        if self.raise_on_delete is not None:
            raise self.raise_on_delete
        self.classes.pop(class_name, None)

    def get(self) -> dict:
        """Return the stored schema payload, raising if configured to do so."""
        self.get_calls += 1
        if self.raise_on_get is not None:
            raise self.raise_on_get
        return {"classes": list(self.classes.values())}


class StubDataObject:
    """Stub implementation of the client.data_object interface."""

    def __init__(self) -> None:
        """Initialise call tracking for create/delete operations."""
        self.create_calls: list[tuple[str, str, dict, list[float]]] = []
        self.delete_calls: list[tuple[str, str]] = []
        self.raise_on_create: Exception | None = None
        self.raise_on_delete: Exception | None = None

    def create(self, data_object: dict, class_name: str, uuid: str, vector: list[float]) -> None:  # noqa: A002
        """Store create parameters and optionally raise to simulate failure."""
        self.create_calls.append((class_name, uuid, data_object, vector))
        if self.raise_on_create is not None:
            raise self.raise_on_create

    def delete(self, uuid: str, class_name: str) -> None:  # noqa: A002
        """Record delete calls and optionally raise to simulate failure."""
        self.delete_calls.append((class_name, uuid))
        if self.raise_on_delete is not None:
            raise self.raise_on_delete


class StubQueryGetBuilder:
    """Query builder that simulates GraphQL GET requests."""

    def __init__(self, client: StubWeaviateClient, class_name: str, properties: list[str]) -> None:  # noqa: F821
        """Capture the client context and request metadata."""
        self._client = client
        self._class_name = class_name
        self._properties = properties
        self._near_vector: dict | None = None
        self._limit: int | None = None
        self._additional: list[str] | None = None
        self._where: dict | None = None

    def with_near_vector(self, payload: dict) -> StubQueryGetBuilder:
        """Record the near-vector payload and return self for chaining."""
        self._near_vector = payload
        return self

    def with_limit(self, limit: int) -> StubQueryGetBuilder:
        """Record the query limit and return self for chaining."""
        self._limit = limit
        return self

    def with_additional(self, additional: list[str]) -> StubQueryGetBuilder:
        """Record requested additional fields and return self for chaining."""
        self._additional = additional
        return self

    def with_where(self, where: dict) -> StubQueryGetBuilder:
        """Record the filter payload and return self for chaining."""
        self._where = where
        return self

    def do(self) -> dict:
        """Return the canned GraphQL response, recording the request details."""
        self._client.get_queries.append(
            {
                "class_name": self._class_name,
                "properties": self._properties,
                "near_vector": self._near_vector,
                "limit": self._limit,
                "additional": self._additional,
                "where": self._where,
            }
        )
        if self._client.graphql_get_exception is not None:
            raise self._client.graphql_get_exception
        return self._client.graphql_get_response


class StubQueryAggregateBuilder:
    """Query builder that simulates GraphQL aggregate requests."""

    def __init__(self, client: StubWeaviateClient, class_name: str) -> None:  # noqa: F821
        """Capture the client context and requested class name."""
        self._client = client
        self._class_name = class_name
        self._meta_count = False

    def with_meta_count(self) -> StubQueryAggregateBuilder:
        """Flag that meta count was requested and return self."""
        self._meta_count = True
        return self

    def do(self) -> dict:
        """Return the canned aggregate payload, recording request metadata."""
        self._client.aggregate_queries.append(
            {"class_name": self._class_name, "meta_count": self._meta_count}
        )
        if self._client.graphql_aggregate_exception is not None:
            raise self._client.graphql_aggregate_exception
        return self._client.graphql_aggregate_response


class StubQuery:
    """Stub implementation of the client.query interface."""

    def __init__(self, client: StubWeaviateClient) -> None:  # noqa: F821
        """Store the shared stub client."""
        self._client = client

    def get(self, class_name: str, properties: list[str]) -> StubQueryGetBuilder:
        """Return a builder for GET queries."""
        return StubQueryGetBuilder(self._client, class_name, properties)

    def aggregate(self, class_name: str) -> StubQueryAggregateBuilder:
        """Return a builder for aggregate queries."""
        return StubQueryAggregateBuilder(self._client, class_name)


class StubWeaviateClient:
    """Aggregate stub matching the subset of the weaviate client API used by the adaptor."""

    def __init__(self, class_name: str) -> None:
        """Initialise stub sub-clients and canned responses."""
        self.schema = StubSchema(self)
        self.data_object = StubDataObject()
        self.query = StubQuery(self)
        self.get_queries: list[dict] = []
        self.aggregate_queries: list[dict] = []
        self.graphql_get_response: dict = {"data": {"Get": {class_name: []}}}
        self.graphql_get_exception: Exception | None = None
        self.graphql_aggregate_response: dict = {
            "data": {"Aggregate": {class_name: [{"meta": {"count": 0}}]}}
        }
        self.graphql_aggregate_exception: Exception | None = None
        self.ready_responses: list[bool | Exception] = [True]

    def is_ready(self) -> bool:
        """Return the next readiness response, raising if configured to do so."""
        if not self.ready_responses:
            return True
        next_value = self.ready_responses.pop(0)
        if isinstance(next_value, Exception):
            raise next_value
        return bool(next_value)


def make_dataset(dim: int) -> Dataset:
    """Construct a minimal dataset with a single embedding vector of the given dimensionality."""

    return Dataset.from_dict({"embedding": [[0.0] * dim]})


@pytest.fixture(name="stub_client")
def stub_client_fixture() -> StubWeaviateClient:
    """Provide a fresh stub client for each test."""
    return StubWeaviateClient("TestClass")


@pytest.fixture(name="dataset")
def dataset_fixture() -> Dataset:
    """Supply a minimal dataset for adaptor construction."""
    return make_dataset(3)
<<<<<<< HEAD


@pytest.fixture(name="adaptor")
def adaptor_fixture(dataset: Dataset, stub_client: StubWeaviateClient) -> tuple[Weaviate, StubWeaviateClient]:
    """Construct a Weaviate adaptor bound to the stub client."""
    adaptor = Weaviate(
        dataset=dataset,
        metric=Metric.COSINE,
        url="http://example.com",
        class_name="TestClass",
        client=stub_client,
    )
    return adaptor, stub_client

=======


@pytest.fixture(name="adaptor")
def adaptor_fixture(dataset: Dataset, stub_client: StubWeaviateClient) -> tuple[Weaviate, StubWeaviateClient]:
    """Construct a Weaviate adaptor bound to the stub client."""
    adaptor = Weaviate(
        dataset=dataset,
        metric=Metric.COSINE,
        url="http://example.com",
        class_name="TestClass",
        client=stub_client,
    )
    return adaptor, stub_client
>>>>>>> db09ff62

def test_ensure_schema_exists_creates_class(dataset: Dataset) -> None:
    """_ensure_schema_exists should create the class when it does not already exist."""
    client = StubWeaviateClient("TestClass")
    adaptor = Weaviate(
        dataset=dataset,
        metric=Metric.COSINE,
        url="http://example.com",
        class_name="TestClass",
        client=client,
    )
    adaptor._ensure_schema_exists()
    assert client.schema.create_calls

<<<<<<< HEAD

def test_ensure_schema_exists_tolerates_already_exists_error(dataset: Dataset) -> None:
    """_ensure_schema_exists should tolerate a 422 already-exists response."""
    client = StubWeaviateClient("TestClass")
    client.schema.raise_on_create = FakeStatusError(422, "already exists")
    adaptor = Weaviate(
        dataset=dataset,
        metric=Metric.COSINE,
        url="http://example.com",
        class_name="TestClass",
        client=client,
    )
    adaptor._ensure_schema_exists()
    assert client.schema.create_calls


def test_ensure_schema_exists_ignores_existing_class(dataset: Dataset) -> None:
    """_ensure_schema_exists should tolerate a 422 already-exists response."""
=======
def test_train_index_creates_class(dataset: Dataset) -> None:
    """train_index should create the class when it does not already exist."""
    client = StubWeaviateClient("TestClass")
    adaptor = Weaviate(
        dataset=dataset,
        metric=Metric.COSINE,
        url="http://example.com",
        class_name="TestClass",
        client=client,
    )
    adaptor.train_index(np.zeros((1, 3), dtype=np.float32))
    assert client.schema.create_calls


def test_train_index_ignores_existing_class(dataset: Dataset) -> None:
    """train_index should tolerate a 422 already-exists response."""
>>>>>>> db09ff62
    client = StubWeaviateClient("TestClass")
    client.schema.raise_on_create = FakeStatusError(422, "already exists")
    adaptor = Weaviate(
        dataset=dataset,
        metric=Metric.COSINE,
        url="http://example.com",
        class_name="TestClass",
        client=client,
    )
<<<<<<< HEAD
<<<<<<< HEAD
    adaptor.train_index(np.zeros((1, 3), dtype=np.float32))
    assert client.schema.create_calls
>>>>>>> 12120e9 (ruff check due to online merge)


def test_ensure_schema_exists_tolerates_already_exists_error(dataset: Dataset) -> None:
    """_ensure_schema_exists should tolerate a 422 already-exists response."""
    client = StubWeaviateClient("TestClass")
    client.schema.raise_on_create = FakeStatusError(422, "already exists")
    adaptor = Weaviate(
        dataset=dataset,
        metric=Metric.COSINE,
        url="http://example.com",
        class_name="TestClass",
        client=client,
    )
=======
>>>>>>> ea6d6fb (ruff check due to online merge)
    adaptor._ensure_schema_exists()
    assert client.schema.create_calls


=======
    adaptor.train_index(np.zeros((1, 3), dtype=np.float32))
    assert client.schema.create_calls


>>>>>>> db09ff62
def test_upsert_and_search_with_stub(adaptor: tuple[Weaviate, StubWeaviateClient]) -> None:
    """Upserting data points should make them retrievable via search."""
    weaviate_adaptor, client = adaptor
    datapoints = [
        DataPoint(id=1, vector=[1.0, 0.0, 0.0], metadata={"species": "a"}),
        DataPoint(id=2, vector=[0.0, 1.0, 0.0], metadata={"originalId": 2}),
    ]
    initial_creates = len(client.data_object.create_calls)
    weaviate_adaptor.upsert(datapoints)
    new_creates = len(client.data_object.create_calls) - initial_creates
    assert new_creates == len(datapoints)

    # GraphQL Get query should honour the nearVector ranking and expose _additional metadata.
    client.graphql_get_response = {
        "data": {
            "Get": {
                weaviate_adaptor.class_name: [
                    {
                        "originalId": 2,
                        "_additional": {"id": "00000000-0000-0000-0000-000000000002", "distance": 0.1},
                    },
                    {
                        "originalId": 1,
                        "_additional": {"id": "00000000-0000-0000-0000-000000000001", "distance": 0.9},
                    },
                ]
            }
        }
    }
    query = Query(vector=[0.1, 1.0, 0.0])
    results = weaviate_adaptor.search(query, topk=2)
    assert isinstance(results, list)
    assert all(isinstance(item, SearchResult) for item in results)
    assert [result.id for result in results] == [2, 1]


<<<<<<< HEAD
def test_search_short_result_list_requires_padding(adaptor: tuple[Weaviate, StubWeaviateClient]) -> None:
    """Weaviate can return fewer hits than requested; padding keeps downstream arrays consistent."""
    weaviate_adaptor, client = adaptor
    client.graphql_get_response = {
        "data": {
            "Get": {
                weaviate_adaptor.class_name: [
                    {
                        "originalId": 7,
                        "_additional": {
                            "id": str(uuid.uuid4()),
                            "distance": 0.42,
                        },
                    }
                ]
            }
        }
    }

    results = weaviate_adaptor.search(Query(vector=[0.2, 0.3, 0.5]), topk=3)
    assert len(results) == 1
    padded = np.full(3, -1.0, dtype=float)
    for idx, result in enumerate(results[:3]):
        padded[idx] = float(result.id)

    # Expect first position to match the single result and trailing slots to remain sentinel values.
    assert padded.tolist() == [7.0, -1.0, -1.0]

    container = np.full((1, 3), -1.0, dtype=float)
    container[0] = padded
    assert container[0, 0] == 7.0
    assert np.all(container[0, 1:] == -1.0)


=======
>>>>>>> db09ff62
def test_stats_returns_count(adaptor: tuple[Weaviate, StubWeaviateClient]) -> None:
    """stats should surface the meta count from the aggregate response."""
    weaviate_adaptor, client = adaptor
    client.graphql_aggregate_response = {
        "data": {"Aggregate": {weaviate_adaptor.class_name: [{"meta": {"count": 5}}]}}
    }
    stats = weaviate_adaptor.stats()
    assert stats["ntotal"] == 5
    assert stats["class_name"] == weaviate_adaptor.class_name


def test_stats_handles_graphql_error(adaptor: tuple[Weaviate, StubWeaviateClient]) -> None:
    """stats should return zero when GraphQL reports errors."""
    weaviate_adaptor, client = adaptor
    client.graphql_aggregate_response = {"errors": [{"message": "boom"}]}
    stats = weaviate_adaptor.stats()
    assert stats["ntotal"] == 0


def test_delete_handles_multiple_ids(adaptor: tuple[Weaviate, StubWeaviateClient]) -> None:
    """delete should invoke the client for each identifier."""
    weaviate_adaptor, client = adaptor
    weaviate_adaptor.delete([10, 20])
    recorded_ids = {uuid for _, uuid in client.data_object.delete_calls}
    expected_ids = {
        weaviate_adaptor._make_object_id(10),
        weaviate_adaptor._make_object_id(20),
    }
    assert expected_ids.issubset(recorded_ids)
<<<<<<< HEAD


=======


>>>>>>> db09ff62
def test_invalid_metric_raises_value_error(dataset: Dataset) -> None:
    """Constructing with an unsupported metric string should raise ValueError."""
    with pytest.raises(ValueError):
        Weaviate(dataset=dataset, metric="manhattan", url="http://example.com", class_name="TestClass")


def test_upsert_rejects_dimension_mismatch(adaptor: tuple[Weaviate, StubWeaviateClient]) -> None:
    """Upserting vectors of the wrong dimensionality must raise ValueError."""
    weaviate_adaptor, _ = adaptor
    bad_point = DataPoint(id=1, vector=[1.0, 2.0], metadata={})
    with pytest.raises(ValueError):
        weaviate_adaptor.upsert([bad_point])


def test_search_rejects_invalid_queries(adaptor: tuple[Weaviate, StubWeaviateClient]) -> None:
    """Search should validate query dimensionality and top-k bounds."""
    weaviate_adaptor, _ = adaptor
<<<<<<< HEAD
    with pytest.raises(ValueError):
        weaviate_adaptor.search(Query(vector=[1.0, 2.0]), topk=1)
    with pytest.raises(ValueError):
=======
    with pytest.raises(ValueError):
        weaviate_adaptor.search(Query(vector=[1.0, 2.0]), topk=1)
    with pytest.raises(ValueError):
>>>>>>> db09ff62
        weaviate_adaptor.search(Query(vector=[0.0, 0.0, 0.0]), topk=0)


def test_search_handles_graphql_errors(adaptor: tuple[Weaviate, StubWeaviateClient]) -> None:
    """GraphQL errors should return an empty result list."""
    weaviate_adaptor, client = adaptor
    # Simulate Weaviate returning an errors field rather than data.
    client.graphql_get_response = {"errors": [{"message": "no results"}]}
    results = weaviate_adaptor.search(Query(vector=[0.0, 0.0, 0.0]), topk=2)
    assert results == []


def test_search_applies_filters(adaptor: tuple[Weaviate, StubWeaviateClient]) -> None:
    """search should forward Query filters to the underlying GraphQL request."""
    weaviate_adaptor, client = adaptor
    filters = {"path": ["species"], "operator": "Equal", "valueString": "a"}
    results = weaviate_adaptor.search(Query(vector=[0.0, 0.0, 0.0], filters=filters), topk=1)
    assert results == []
    assert client.get_queries[-1]["where"] == filters


def test_error_responses_raise_weaviate_error(dataset: Dataset) -> None:
    """Constructor should surface schema creation failures immediately."""
    client = StubWeaviateClient("TestClass")
    client.schema.raise_on_create = FakeStatusError(500, "boom")
    with pytest.raises(WeaviateError):
        Weaviate(
            dataset=dataset,
            metric=Metric.COSINE,
            url="http://example.com",
            class_name="TestClass",
            client=client,
        )


def test_drop_index_raises_on_failure(adaptor: tuple[Weaviate, StubWeaviateClient]) -> None:
    """drop_index must surface errors when the client delete fails."""
    weaviate_adaptor, client = adaptor
    client.schema.raise_on_delete = FakeStatusError(500, "kaboom")
    with pytest.raises(WeaviateError):
        weaviate_adaptor.drop_index()


def test_drop_index_success(adaptor: tuple[Weaviate, StubWeaviateClient]) -> None:
    """drop_index should call the client delete when no errors occur."""
    weaviate_adaptor, client = adaptor
    weaviate_adaptor.drop_index()
    assert client.schema.delete_calls


def test_check_ready_times_out() -> None:
    """_check_ready should raise when readiness never returns success."""
    client = StubWeaviateClient("TestClass")
    adaptor = Weaviate(
        dataset=make_dataset(2),
        metric=Metric.COSINE,
        url="http://example.com",
        class_name="TestClass",
        timeout=0.2,
        client=client,
    )
    client.ready_responses = [Exception("not ready")] * 5
    with pytest.raises(WeaviateError):
        adaptor._check_ready()
<<<<<<< HEAD


def test_check_ready_success() -> None:
    """_check_ready should exit successfully when the client reports ready."""
    client = StubWeaviateClient("TestClass")
    client.ready_responses = [False, True]
    adaptor = Weaviate(
        dataset=make_dataset(2),
        metric=Metric.COSINE,
        url="http://example.com",
        class_name="TestClass",
        timeout=1.0,
        client=client,
    )
    adaptor._check_ready()
    assert not client.ready_responses  # Consumed all readiness responses from the stub.


def test_class_exists_paths() -> None:
    """_class_exists should handle found, not found, and error states."""
    client = StubWeaviateClient("TestClass")
=======


def test_check_ready_success() -> None:
    """_check_ready should exit successfully when the client reports ready."""
    client = StubWeaviateClient("TestClass")
    client.ready_responses = [False, True]
>>>>>>> db09ff62
    adaptor = Weaviate(
        dataset=make_dataset(2),
        metric=Metric.COSINE,
        url="http://example.com",
        class_name="TestClass",
<<<<<<< HEAD
=======
        timeout=1.0,
>>>>>>> db09ff62
        client=client,
    )
    adaptor._check_ready()
    assert not client.ready_responses  # Consumed all readiness responses from the stub.

<<<<<<< HEAD
    adaptor._drop_class_if_exists()
    assert adaptor._class_exists() is False

    client.schema.classes["TestClass"] = {"class": "TestClass"}
    assert adaptor._class_exists() is True

    client.schema.raise_on_get = Exception("oops")
    with pytest.raises(WeaviateError):
        adaptor._class_exists()
=======
>>>>>>> db09ff62

def test_class_exists_paths() -> None:
    """_class_exists should handle found, not found, and error states."""
    client = StubWeaviateClient("TestClass")
    adaptor = Weaviate(
        dataset=make_dataset(2),
        metric=Metric.COSINE,
        url="http://example.com",
        class_name="TestClass",
        client=client,
    )

<<<<<<< HEAD
def test_ensure_schema_exists_raises_on_failed_creation(dataset: Dataset) -> None:
    """Schema creation failures should propagate as WeaviateError."""
    client = StubWeaviateClient("TestClass")
    client.schema.raise_on_create = Exception("cannot create")
    with pytest.raises(WeaviateError):
        Weaviate(
            dataset=dataset,
            metric=Metric.COSINE,
            url="http://example.com",
            class_name="TestClass",
            client=client,
        )


def test_upsert_delete_tolerates_404(adaptor: tuple[Weaviate, StubWeaviateClient]) -> None:
    """delete should swallow 404 responses but still record the call."""
    weaviate_adaptor, client = adaptor
    client.data_object.raise_on_delete = FakeStatusError(404, "missing")
    weaviate_adaptor.upsert([DataPoint(id=1, vector=[1.0, 0.0, 0.0], metadata={})])
    weaviate_adaptor.delete([1])
    assert client.data_object.delete_calls  # at least one delete attempt recorded
    expected_id = weaviate_adaptor._make_object_id(1)
    assert client.data_object.delete_calls[-1][1] == expected_id


def test_delete_raises_on_failure(adaptor: tuple[Weaviate, StubWeaviateClient]) -> None:
    """delete should raise when the client reports a hard failure."""
    weaviate_adaptor, client = adaptor
    client.data_object.raise_on_delete = FakeStatusError(500, "delete boom")
=======
    adaptor._drop_class_if_exists()
    assert adaptor._class_exists() is False

    client.schema.classes["TestClass"] = {"class": "TestClass"}
    assert adaptor._class_exists() is True

    client.schema.raise_on_get = Exception("oops")
>>>>>>> db09ff62
    with pytest.raises(WeaviateError):
        weaviate_adaptor.delete([1])


def test_search_handles_invalid_uuid_fallback(adaptor: tuple[Weaviate, StubWeaviateClient]) -> None:
    """search results with invalid UUIDs should map ids to -1."""
    weaviate_adaptor, client = adaptor
    # Weaviate sometimes omits originalId; ensure we fall back to UUID validation.
    client.graphql_get_response = {
        "data": {
            "Get": {
                weaviate_adaptor.class_name: [
                    {"_additional": {"id": "not-a-uuid", "distance": 0.2}},
                ]
            }
        }
    }
    results = weaviate_adaptor.search(Query(vector=[0.0, 0.0, 0.0]), topk=1)
    assert np.isfinite(results[0].score)
    assert results[0].id == -1


<<<<<<< HEAD
def test_stats_raises_on_bad_status(adaptor: tuple[Weaviate, StubWeaviateClient]) -> None:
    """stats should raise when the aggregate query surfaces an error."""
    weaviate_adaptor, client = adaptor
    client.graphql_aggregate_exception = FakeStatusError(500, "bad")
    with pytest.raises(WeaviateError):
        weaviate_adaptor.stats()


def test_stats_handles_empty_entries(adaptor: tuple[Weaviate, StubWeaviateClient]) -> None:
    """stats should return zero when the aggregate result is empty."""
    weaviate_adaptor, client = adaptor
    client.graphql_aggregate_response = {"data": {"Aggregate": {weaviate_adaptor.class_name: []}}}
    stats = weaviate_adaptor.stats()
    assert stats["ntotal"] == 0


def test_stats_handles_empty_entries(adaptor: tuple[Weaviate, StubWeaviateClient]) -> None:
    """stats should return zero when the aggregate result is empty."""
    weaviate_adaptor, client = adaptor
    client.graphql_aggregate_response = {"data": {"Aggregate": {weaviate_adaptor.class_name: []}}}
    stats = weaviate_adaptor.stats()
    assert stats["ntotal"] == 0


def test_ingest_datapoints_uses_batch_context_manager() -> None:
    """_ingest_datapoints should leverage batch context managers when available."""

    class RecordingBatch:
        def __init__(self) -> None:
            self.batch_size: int | None = None
            self.records: list[tuple[str, str, dict, list[float]]] = []

        def __enter__(self) -> "RecordingBatch":
            return self

        def __exit__(self, exc_type, exc, traceback) -> bool:
            return False

        def add_data_object(
            self,
            data_object: dict,
            class_name: str,
            uuid: str,
            vector: list[float],
        ) -> None:
            self.records.append((class_name, uuid, data_object, vector))

    class ClientWithBatch(StubWeaviateClient):
        def __init__(self, class_name: str) -> None:
            super().__init__(class_name)
            self.batch = RecordingBatch()

    client = ClientWithBatch("TestClass")
    adaptor = Weaviate(
        dataset=make_dataset(3),
        metric=Metric.COSINE,
        url="http://example.com",
        class_name="TestClass",
        batch_size=3,
        client=client,
    )

    client.batch.records.clear()
    client.batch.batch_size = None
    datapoints = [DataPoint(id=idx, vector=[1.0, 0.0, 0.0], metadata={}) for idx in range(2)]
    adaptor._ingest_datapoints(datapoints)
    assert client.batch.batch_size == 3
    assert len(client.batch.records) == len(datapoints)


def test_ingest_datapoints_handles_batch_without_context() -> None:
    """_ingest_datapoints should call add_data_object on batch clients lacking __enter__."""

    class StatelessBatch:
        def __init__(self) -> None:
            self.batch_size: int | None = None
            self.records: list[tuple[str, str, dict, list[float]]] = []

        def add_data_object(
            self,
            data_object: dict,
            class_name: str,
            uuid: str,
            vector: list[float],
        ) -> None:
            self.records.append((class_name, uuid, data_object, vector))

    class ClientWithSimpleBatch(StubWeaviateClient):
        def __init__(self, class_name: str) -> None:
            super().__init__(class_name)
            self.batch = StatelessBatch()

    client = ClientWithSimpleBatch("TestClass")
    adaptor = Weaviate(
        dataset=make_dataset(3),
        metric=Metric.COSINE,
        url="http://example.com",
        class_name="TestClass",
        batch_size=2,
        client=client,
    )

    client.batch.records.clear()
    client.batch.batch_size = None
    datapoints = [DataPoint(id=idx, vector=[0.0, 1.0, 0.0], metadata={}) for idx in range(2)]
    adaptor._ingest_datapoints(datapoints)
    assert client.batch.batch_size == 2
    assert len(client.batch.records) == len(datapoints)


def test_ingest_datapoints_falls_back_to_upsert(monkeypatch: pytest.MonkeyPatch) -> None:
    """_ingest_datapoints should fall back to upsert when batch ingest fails."""

    class FailingBatch:
        def __init__(self) -> None:
            self.batch_size: int | None = None

        def __enter__(self) -> "FailingBatch":
            return self

        def __exit__(self, exc_type, exc, traceback) -> bool:
            return False
=======
def test_train_index_raises_on_failed_creation(dataset: Dataset) -> None:
    """train_index must surface exceptions raised by schema creation."""
    client = StubWeaviateClient("TestClass")
    client.schema.raise_on_create = Exception("cannot create")
    with pytest.raises(WeaviateError):
        Weaviate(
            dataset=dataset,
            metric=Metric.COSINE,
            url="http://example.com",
            class_name="TestClass",
            client=client,
        )


def test_upsert_delete_tolerates_404(adaptor: tuple[Weaviate, StubWeaviateClient]) -> None:
    """delete should swallow 404 responses but still record the call."""
    weaviate_adaptor, client = adaptor
    client.data_object.raise_on_delete = FakeStatusError(404, "missing")
    weaviate_adaptor.upsert([DataPoint(id=1, vector=[1.0, 0.0, 0.0], metadata={})])
    weaviate_adaptor.delete([1])
    assert client.data_object.delete_calls  # at least one delete attempt recorded
    expected_id = weaviate_adaptor._make_object_id(1)
    assert client.data_object.delete_calls[-1][1] == expected_id


def test_delete_raises_on_failure(adaptor: tuple[Weaviate, StubWeaviateClient]) -> None:
    """delete should raise when the client reports a hard failure."""
    weaviate_adaptor, client = adaptor
    client.data_object.raise_on_delete = FakeStatusError(500, "delete boom")
    with pytest.raises(WeaviateError):
        weaviate_adaptor.delete([1])


def test_search_raises_on_bad_status(adaptor: tuple[Weaviate, StubWeaviateClient]) -> None:
    """search should raise when the client surfaces an unexpected status."""
    weaviate_adaptor, client = adaptor
    client.graphql_get_exception = FakeStatusError(500, "bad")
    with pytest.raises(WeaviateError):
        weaviate_adaptor.search(Query(vector=[0.0, 0.0, 0.0]), topk=1)


def test_search_handles_invalid_uuid_fallback(adaptor: tuple[Weaviate, StubWeaviateClient]) -> None:
    """search results with invalid UUIDs should map ids to -1."""
    weaviate_adaptor, client = adaptor
    # Weaviate sometimes omits originalId; ensure we fall back to UUID validation.
    client.graphql_get_response = {
        "data": {
            "Get": {
                weaviate_adaptor.class_name: [
                    {"_additional": {"id": "not-a-uuid", "distance": 0.2}},
                ]
            }
        }
    }
    results = weaviate_adaptor.search(Query(vector=[0.0, 0.0, 0.0]), topk=1)
    assert np.isfinite(results[0].score)
    assert results[0].id == -1
>>>>>>> db09ff62

        def add_data_object(self, *_, **__) -> None:
            raise RuntimeError("boom")

<<<<<<< HEAD
    class ClientWithFailingBatch(StubWeaviateClient):
        def __init__(self, class_name: str) -> None:
            super().__init__(class_name)
            self.batch = FailingBatch()

    client = ClientWithFailingBatch("TestClass")
    adaptor = Weaviate(
        dataset=make_dataset(3),
        metric=Metric.COSINE,
        url="http://example.com",
        class_name="TestClass",
        batch_size=4,
        client=client,
    )

    recorded: dict[str, list[DataPoint]] = {}

    def fake_upsert(self: Weaviate, datapoints: list[DataPoint]) -> None:
        recorded["datapoints"] = list(datapoints)

    monkeypatch.setattr(adaptor, "upsert", MethodType(fake_upsert, adaptor))
    datapoints = [DataPoint(id=idx, vector=[0.0, 0.0, 1.0], metadata={}) for idx in range(3)]
    adaptor._ingest_datapoints(datapoints)
    assert recorded["datapoints"] == datapoints


def test_add_batch_object_requires_add_method(adaptor: tuple[Weaviate, StubWeaviateClient]) -> None:
    """_add_batch_object should raise when the batch client lacks add_data_object."""
    weaviate_adaptor, _ = adaptor

    class MissingAdd:
        pass

    datapoint = DataPoint(id=1, vector=[1.0, 0.0, 0.0], metadata={})
    with pytest.raises(TypeError):
        weaviate_adaptor._add_batch_object(MissingAdd(), datapoint)


<<<<<<< HEAD
def test_ingest_datapoints_batch_context_manager(
    adaptor: tuple[Weaviate, StubWeaviateClient], monkeypatch: pytest.MonkeyPatch
) -> None:
    """_ingest_datapoints should honour batch context managers and ingest all datapoints."""
=======
def test_bulk_ingest_with_context_manager(adaptor: tuple[Weaviate, StubWeaviateClient]) -> None:
    """_bulk_ingest should honour batch context managers and ingest all datapoints."""
>>>>>>> ea6d6fb (ruff check due to online merge)
    weaviate_adaptor, _ = adaptor

    class RecordingBatch:
        def __init__(self) -> None:
            self.batch_size: int | None = None
            self.records: list[tuple[str, str, dict, list[float]]] = []

        def __enter__(self) -> "RecordingBatch":
            return self

        def __exit__(self, exc_type, exc, traceback) -> bool:
            return False

        def add_data_object(
            self,
            data_object: dict,
            class_name: str,
            uuid: str,
            vector: list[float],
        ) -> None:
            self.records.append((class_name, uuid, data_object, vector))

    batch = RecordingBatch()
<<<<<<< HEAD
    weaviate_adaptor._client.batch = batch
    weaviate_adaptor._batch_size = 4
    datapoints = [DataPoint(id=i, vector=[1.0, 0.0, 0.0], metadata={}) for i in range(3)]

    upsert_tracker: dict[str, list[DataPoint]] = {}

    def fake_upsert(self: Weaviate, payload: list[DataPoint]) -> None:
        upsert_tracker["datapoints"] = list(payload)

    monkeypatch.setattr(weaviate_adaptor, "upsert", MethodType(fake_upsert, weaviate_adaptor))

    weaviate_adaptor._ingest_datapoints(datapoints)

    assert "datapoints" not in upsert_tracker
=======
    weaviate_adaptor._batch_size = 4
    datapoints = [DataPoint(id=i, vector=[1.0, 0.0, 0.0], metadata={}) for i in range(3)]

    result = weaviate_adaptor._bulk_ingest(datapoints, batch)
    assert result is True
>>>>>>> ea6d6fb (ruff check due to online merge)
    assert batch.batch_size == 4
    assert len(batch.records) == len(datapoints)


<<<<<<< HEAD
def test_ingest_datapoints_batch_without_context(
    adaptor: tuple[Weaviate, StubWeaviateClient], monkeypatch: pytest.MonkeyPatch
) -> None:
    """_ingest_datapoints should work with batch clients lacking context manager support."""
=======
def test_bulk_ingest_without_context_manager(adaptor: tuple[Weaviate, StubWeaviateClient]) -> None:
    """_bulk_ingest should work with batch clients lacking context manager support."""
>>>>>>> ea6d6fb (ruff check due to online merge)
    weaviate_adaptor, _ = adaptor

    class StatelessBatch:
        def __init__(self) -> None:
            self.batch_size: int | None = None
            self.records: list[tuple[str, str, dict, list[float]]] = []

        def add_data_object(
            self,
            data_object: dict,
            class_name: str,
            uuid: str,
            vector: list[float],
        ) -> None:
            self.records.append((class_name, uuid, data_object, vector))

    batch = StatelessBatch()
<<<<<<< HEAD
    weaviate_adaptor._client.batch = batch
    weaviate_adaptor._batch_size = 2
    datapoints = [DataPoint(id=i, vector=[0.0, 1.0, 0.0], metadata={}) for i in range(2)]

    upsert_tracker: dict[str, list[DataPoint]] = {}

    def fake_upsert(self: Weaviate, payload: list[DataPoint]) -> None:
        upsert_tracker["datapoints"] = list(payload)

    monkeypatch.setattr(weaviate_adaptor, "upsert", MethodType(fake_upsert, weaviate_adaptor))

    weaviate_adaptor._ingest_datapoints(datapoints)

    assert "datapoints" not in upsert_tracker
=======
    weaviate_adaptor._batch_size = 2
    datapoints = [DataPoint(id=i, vector=[0.0, 1.0, 0.0], metadata={}) for i in range(2)]

    result = weaviate_adaptor._bulk_ingest(datapoints, batch)
    assert result is True
>>>>>>> ea6d6fb (ruff check due to online merge)
    assert batch.batch_size == 2
    assert len(batch.records) == len(datapoints)
=======
def test_stats_raises_on_bad_status(adaptor: tuple[Weaviate, StubWeaviateClient]) -> None:
    """stats should raise when the aggregate query surfaces an error."""
    weaviate_adaptor, client = adaptor
    client.graphql_aggregate_exception = FakeStatusError(500, "bad")
    with pytest.raises(WeaviateError):
        weaviate_adaptor.stats()


def test_stats_handles_empty_entries(adaptor: tuple[Weaviate, StubWeaviateClient]) -> None:
    """stats should return zero when the aggregate result is empty."""
    weaviate_adaptor, client = adaptor
    client.graphql_aggregate_response = {"data": {"Aggregate": {weaviate_adaptor.class_name: []}}}
    stats = weaviate_adaptor.stats()
    assert stats["ntotal"] == 0
>>>>>>> db09ff62


<<<<<<< HEAD
def test_ingest_datapoints_batch_handles_exceptions(
    adaptor: tuple[Weaviate, StubWeaviateClient], monkeypatch: pytest.MonkeyPatch
) -> None:
    """_ingest_datapoints should fall back to upsert when batch ingest fails."""
=======
def test_bulk_ingest_handles_exceptions(adaptor: tuple[Weaviate, StubWeaviateClient]) -> None:
    """_bulk_ingest should return False and avoid raising when ingestion fails."""
>>>>>>> ea6d6fb (ruff check due to online merge)
    weaviate_adaptor, _ = adaptor

<<<<<<< HEAD
    class ExplodingBatch:
        def __init__(self) -> None:
            self.batch_size: int | None = None
=======
    adaptor_ip = Weaviate(dim=2, metric=Metric.INNER_PRODUCT)
    assert adaptor_ip.distance_metric == "dot"

    adaptor_l2 = Weaviate(dataset, metric=Metric.L2)
    assert adaptor_l2.distance_metric == "l2-squared"
>>>>>>> db09ff62

        def __enter__(self) -> "ExplodingBatch":
            return self

        def __exit__(self, exc_type, exc, traceback) -> bool:
            return False

<<<<<<< HEAD
        def add_data_object(self, *args, **kwargs) -> None:
            raise RuntimeError("boom")

    batch = ExplodingBatch()
<<<<<<< HEAD
    weaviate_adaptor._client.batch = batch
    weaviate_adaptor._batch_size = 5
    datapoints = [DataPoint(id=i, vector=[0.0, 0.0, 1.0], metadata={}) for i in range(3)]

    fallback: dict[str, list[DataPoint]] = {}

    def fake_upsert(self: Weaviate, payload: list[DataPoint]) -> None:
        fallback["datapoints"] = list(payload)

    monkeypatch.setattr(weaviate_adaptor, "upsert", MethodType(fake_upsert, weaviate_adaptor))

    weaviate_adaptor._ingest_datapoints(datapoints)

    assert fallback["datapoints"] == datapoints
=======
    weaviate_adaptor._batch_size = 5
    datapoints = [DataPoint(id=i, vector=[0.0, 0.0, 1.0], metadata={}) for i in range(3)]

    result = weaviate_adaptor._bulk_ingest(datapoints, batch)
    assert result is False
>>>>>>> ea6d6fb (ruff check due to online merge)


def test_constructor_and_distance_mapping(dataset):
    """Ensure basic constructor validation and metric mapping."""
    adaptor_ip = Weaviate(dataset, metric=Metric.INNER_PRODUCT)
    assert adaptor_ip.distance_metric == "dot"

    adaptor_ip = Weaviate(dim=2, metric=Metric.INNER_PRODUCT)
    assert adaptor_ip.distance_metric == "dot"

    adaptor_l2 = Weaviate(dataset, metric=Metric.L2)
    assert adaptor_l2.distance_metric == "l2-squared"


def test_validate_uuid_helpers():
    """Recover helper should accept UUIDs and reject malformed values."""
    valid_uuid = str(uuid.uuid4())
    assert Weaviate._validate_uuid(valid_uuid) == -1


=======

>>>>>>> db09ff62
def test_constructor_and_distance_mapping() -> None:
    """Constructor should validate metrics and map them to client values."""
    with pytest.raises(ValueError):
        _ = Weaviate(
            dataset=make_dataset(0),
            metric=Metric.COSINE,
            url="http://example.com",
            class_name="TestClass",
            client=StubWeaviateClient("TestClass"),
        )
    adaptor_ip = Weaviate(
        dataset=make_dataset(2),
        metric=Metric.INNER_PRODUCT,
        url="http://example.com",
        class_name="TestClass",
        client=StubWeaviateClient("TestClass"),
    )
    assert adaptor_ip._distance_metric == "dot"
    adaptor_l2 = Weaviate(
        dataset=make_dataset(2),
        metric=Metric.L2,
        url="http://example.com",
        class_name="TestClass",
        client=StubWeaviateClient("TestClass"),
    )
    assert adaptor_l2._distance_metric == "l2-squared"<|MERGE_RESOLUTION|>--- conflicted
+++ resolved
@@ -16,11 +16,7 @@
 from datasets import Dataset
 
 from inatinqperf.adaptors.base import DataPoint, Query, SearchResult
-<<<<<<< HEAD
-from inatinqperf.adaptors.metric import Metric
-=======
 from inatinqperf.adaptors.enums import Metric
->>>>>>> db09ff62
 from inatinqperf.adaptors.weaviate_adaptor import Weaviate, WeaviateError
 
 
@@ -226,7 +222,6 @@
 def dataset_fixture() -> Dataset:
     """Supply a minimal dataset for adaptor construction."""
     return make_dataset(3)
-<<<<<<< HEAD
 
 
 @pytest.fixture(name="adaptor")
@@ -241,36 +236,20 @@
     )
     return adaptor, stub_client
 
-=======
-
-
-@pytest.fixture(name="adaptor")
-def adaptor_fixture(dataset: Dataset, stub_client: StubWeaviateClient) -> tuple[Weaviate, StubWeaviateClient]:
-    """Construct a Weaviate adaptor bound to the stub client."""
+
+def test_ensure_schema_exists_creates_class(dataset: Dataset) -> None:
+    """_ensure_schema_exists should create the class when it does not already exist."""
+    client = StubWeaviateClient("TestClass")
     adaptor = Weaviate(
         dataset=dataset,
         metric=Metric.COSINE,
         url="http://example.com",
         class_name="TestClass",
-        client=stub_client,
-    )
-    return adaptor, stub_client
->>>>>>> db09ff62
-
-def test_ensure_schema_exists_creates_class(dataset: Dataset) -> None:
-    """_ensure_schema_exists should create the class when it does not already exist."""
-    client = StubWeaviateClient("TestClass")
-    adaptor = Weaviate(
-        dataset=dataset,
-        metric=Metric.COSINE,
-        url="http://example.com",
-        class_name="TestClass",
         client=client,
     )
     adaptor._ensure_schema_exists()
     assert client.schema.create_calls
 
-<<<<<<< HEAD
 
 def test_ensure_schema_exists_tolerates_already_exists_error(dataset: Dataset) -> None:
     """_ensure_schema_exists should tolerate a 422 already-exists response."""
@@ -285,67 +264,7 @@
     )
     adaptor._ensure_schema_exists()
     assert client.schema.create_calls
-
-
-def test_ensure_schema_exists_ignores_existing_class(dataset: Dataset) -> None:
-    """_ensure_schema_exists should tolerate a 422 already-exists response."""
-=======
-def test_train_index_creates_class(dataset: Dataset) -> None:
-    """train_index should create the class when it does not already exist."""
-    client = StubWeaviateClient("TestClass")
-    adaptor = Weaviate(
-        dataset=dataset,
-        metric=Metric.COSINE,
-        url="http://example.com",
-        class_name="TestClass",
-        client=client,
-    )
-    adaptor.train_index(np.zeros((1, 3), dtype=np.float32))
-    assert client.schema.create_calls
-
-
-def test_train_index_ignores_existing_class(dataset: Dataset) -> None:
-    """train_index should tolerate a 422 already-exists response."""
->>>>>>> db09ff62
-    client = StubWeaviateClient("TestClass")
-    client.schema.raise_on_create = FakeStatusError(422, "already exists")
-    adaptor = Weaviate(
-        dataset=dataset,
-        metric=Metric.COSINE,
-        url="http://example.com",
-        class_name="TestClass",
-        client=client,
-    )
-<<<<<<< HEAD
-<<<<<<< HEAD
-    adaptor.train_index(np.zeros((1, 3), dtype=np.float32))
-    assert client.schema.create_calls
->>>>>>> 12120e9 (ruff check due to online merge)
-
-
-def test_ensure_schema_exists_tolerates_already_exists_error(dataset: Dataset) -> None:
-    """_ensure_schema_exists should tolerate a 422 already-exists response."""
-    client = StubWeaviateClient("TestClass")
-    client.schema.raise_on_create = FakeStatusError(422, "already exists")
-    adaptor = Weaviate(
-        dataset=dataset,
-        metric=Metric.COSINE,
-        url="http://example.com",
-        class_name="TestClass",
-        client=client,
-    )
-=======
->>>>>>> ea6d6fb (ruff check due to online merge)
-    adaptor._ensure_schema_exists()
-    assert client.schema.create_calls
-
-
-=======
-    adaptor.train_index(np.zeros((1, 3), dtype=np.float32))
-    assert client.schema.create_calls
-
-
->>>>>>> db09ff62
+    
 def test_upsert_and_search_with_stub(adaptor: tuple[Weaviate, StubWeaviateClient]) -> None:
     """Upserting data points should make them retrievable via search."""
     weaviate_adaptor, client = adaptor
@@ -382,43 +301,6 @@
     assert [result.id for result in results] == [2, 1]
 
 
-<<<<<<< HEAD
-def test_search_short_result_list_requires_padding(adaptor: tuple[Weaviate, StubWeaviateClient]) -> None:
-    """Weaviate can return fewer hits than requested; padding keeps downstream arrays consistent."""
-    weaviate_adaptor, client = adaptor
-    client.graphql_get_response = {
-        "data": {
-            "Get": {
-                weaviate_adaptor.class_name: [
-                    {
-                        "originalId": 7,
-                        "_additional": {
-                            "id": str(uuid.uuid4()),
-                            "distance": 0.42,
-                        },
-                    }
-                ]
-            }
-        }
-    }
-
-    results = weaviate_adaptor.search(Query(vector=[0.2, 0.3, 0.5]), topk=3)
-    assert len(results) == 1
-    padded = np.full(3, -1.0, dtype=float)
-    for idx, result in enumerate(results[:3]):
-        padded[idx] = float(result.id)
-
-    # Expect first position to match the single result and trailing slots to remain sentinel values.
-    assert padded.tolist() == [7.0, -1.0, -1.0]
-
-    container = np.full((1, 3), -1.0, dtype=float)
-    container[0] = padded
-    assert container[0, 0] == 7.0
-    assert np.all(container[0, 1:] == -1.0)
-
-
-=======
->>>>>>> db09ff62
 def test_stats_returns_count(adaptor: tuple[Weaviate, StubWeaviateClient]) -> None:
     """stats should surface the meta count from the aggregate response."""
     weaviate_adaptor, client = adaptor
@@ -448,13 +330,8 @@
         weaviate_adaptor._make_object_id(20),
     }
     assert expected_ids.issubset(recorded_ids)
-<<<<<<< HEAD
-
-
-=======
-
-
->>>>>>> db09ff62
+
+
 def test_invalid_metric_raises_value_error(dataset: Dataset) -> None:
     """Constructing with an unsupported metric string should raise ValueError."""
     with pytest.raises(ValueError):
@@ -472,15 +349,9 @@
 def test_search_rejects_invalid_queries(adaptor: tuple[Weaviate, StubWeaviateClient]) -> None:
     """Search should validate query dimensionality and top-k bounds."""
     weaviate_adaptor, _ = adaptor
-<<<<<<< HEAD
     with pytest.raises(ValueError):
         weaviate_adaptor.search(Query(vector=[1.0, 2.0]), topk=1)
     with pytest.raises(ValueError):
-=======
-    with pytest.raises(ValueError):
-        weaviate_adaptor.search(Query(vector=[1.0, 2.0]), topk=1)
-    with pytest.raises(ValueError):
->>>>>>> db09ff62
         weaviate_adaptor.search(Query(vector=[0.0, 0.0, 0.0]), topk=0)
 
 
@@ -545,7 +416,6 @@
     client.ready_responses = [Exception("not ready")] * 5
     with pytest.raises(WeaviateError):
         adaptor._check_ready()
-<<<<<<< HEAD
 
 
 def test_check_ready_success() -> None:
@@ -567,40 +437,17 @@
 def test_class_exists_paths() -> None:
     """_class_exists should handle found, not found, and error states."""
     client = StubWeaviateClient("TestClass")
-=======
-
-
-def test_check_ready_success() -> None:
-    """_check_ready should exit successfully when the client reports ready."""
-    client = StubWeaviateClient("TestClass")
-    client.ready_responses = [False, True]
->>>>>>> db09ff62
     adaptor = Weaviate(
         dataset=make_dataset(2),
         metric=Metric.COSINE,
         url="http://example.com",
         class_name="TestClass",
-<<<<<<< HEAD
-=======
         timeout=1.0,
->>>>>>> db09ff62
         client=client,
     )
     adaptor._check_ready()
     assert not client.ready_responses  # Consumed all readiness responses from the stub.
 
-<<<<<<< HEAD
-    adaptor._drop_class_if_exists()
-    assert adaptor._class_exists() is False
-
-    client.schema.classes["TestClass"] = {"class": "TestClass"}
-    assert adaptor._class_exists() is True
-
-    client.schema.raise_on_get = Exception("oops")
-    with pytest.raises(WeaviateError):
-        adaptor._class_exists()
-=======
->>>>>>> db09ff62
 
 def test_class_exists_paths() -> None:
     """_class_exists should handle found, not found, and error states."""
@@ -613,37 +460,6 @@
         client=client,
     )
 
-<<<<<<< HEAD
-def test_ensure_schema_exists_raises_on_failed_creation(dataset: Dataset) -> None:
-    """Schema creation failures should propagate as WeaviateError."""
-    client = StubWeaviateClient("TestClass")
-    client.schema.raise_on_create = Exception("cannot create")
-    with pytest.raises(WeaviateError):
-        Weaviate(
-            dataset=dataset,
-            metric=Metric.COSINE,
-            url="http://example.com",
-            class_name="TestClass",
-            client=client,
-        )
-
-
-def test_upsert_delete_tolerates_404(adaptor: tuple[Weaviate, StubWeaviateClient]) -> None:
-    """delete should swallow 404 responses but still record the call."""
-    weaviate_adaptor, client = adaptor
-    client.data_object.raise_on_delete = FakeStatusError(404, "missing")
-    weaviate_adaptor.upsert([DataPoint(id=1, vector=[1.0, 0.0, 0.0], metadata={})])
-    weaviate_adaptor.delete([1])
-    assert client.data_object.delete_calls  # at least one delete attempt recorded
-    expected_id = weaviate_adaptor._make_object_id(1)
-    assert client.data_object.delete_calls[-1][1] == expected_id
-
-
-def test_delete_raises_on_failure(adaptor: tuple[Weaviate, StubWeaviateClient]) -> None:
-    """delete should raise when the client reports a hard failure."""
-    weaviate_adaptor, client = adaptor
-    client.data_object.raise_on_delete = FakeStatusError(500, "delete boom")
-=======
     adaptor._drop_class_if_exists()
     assert adaptor._class_exists() is False
 
@@ -651,7 +467,6 @@
     assert adaptor._class_exists() is True
 
     client.schema.raise_on_get = Exception("oops")
->>>>>>> db09ff62
     with pytest.raises(WeaviateError):
         weaviate_adaptor.delete([1])
 
@@ -674,130 +489,6 @@
     assert results[0].id == -1
 
 
-<<<<<<< HEAD
-def test_stats_raises_on_bad_status(adaptor: tuple[Weaviate, StubWeaviateClient]) -> None:
-    """stats should raise when the aggregate query surfaces an error."""
-    weaviate_adaptor, client = adaptor
-    client.graphql_aggregate_exception = FakeStatusError(500, "bad")
-    with pytest.raises(WeaviateError):
-        weaviate_adaptor.stats()
-
-
-def test_stats_handles_empty_entries(adaptor: tuple[Weaviate, StubWeaviateClient]) -> None:
-    """stats should return zero when the aggregate result is empty."""
-    weaviate_adaptor, client = adaptor
-    client.graphql_aggregate_response = {"data": {"Aggregate": {weaviate_adaptor.class_name: []}}}
-    stats = weaviate_adaptor.stats()
-    assert stats["ntotal"] == 0
-
-
-def test_stats_handles_empty_entries(adaptor: tuple[Weaviate, StubWeaviateClient]) -> None:
-    """stats should return zero when the aggregate result is empty."""
-    weaviate_adaptor, client = adaptor
-    client.graphql_aggregate_response = {"data": {"Aggregate": {weaviate_adaptor.class_name: []}}}
-    stats = weaviate_adaptor.stats()
-    assert stats["ntotal"] == 0
-
-
-def test_ingest_datapoints_uses_batch_context_manager() -> None:
-    """_ingest_datapoints should leverage batch context managers when available."""
-
-    class RecordingBatch:
-        def __init__(self) -> None:
-            self.batch_size: int | None = None
-            self.records: list[tuple[str, str, dict, list[float]]] = []
-
-        def __enter__(self) -> "RecordingBatch":
-            return self
-
-        def __exit__(self, exc_type, exc, traceback) -> bool:
-            return False
-
-        def add_data_object(
-            self,
-            data_object: dict,
-            class_name: str,
-            uuid: str,
-            vector: list[float],
-        ) -> None:
-            self.records.append((class_name, uuid, data_object, vector))
-
-    class ClientWithBatch(StubWeaviateClient):
-        def __init__(self, class_name: str) -> None:
-            super().__init__(class_name)
-            self.batch = RecordingBatch()
-
-    client = ClientWithBatch("TestClass")
-    adaptor = Weaviate(
-        dataset=make_dataset(3),
-        metric=Metric.COSINE,
-        url="http://example.com",
-        class_name="TestClass",
-        batch_size=3,
-        client=client,
-    )
-
-    client.batch.records.clear()
-    client.batch.batch_size = None
-    datapoints = [DataPoint(id=idx, vector=[1.0, 0.0, 0.0], metadata={}) for idx in range(2)]
-    adaptor._ingest_datapoints(datapoints)
-    assert client.batch.batch_size == 3
-    assert len(client.batch.records) == len(datapoints)
-
-
-def test_ingest_datapoints_handles_batch_without_context() -> None:
-    """_ingest_datapoints should call add_data_object on batch clients lacking __enter__."""
-
-    class StatelessBatch:
-        def __init__(self) -> None:
-            self.batch_size: int | None = None
-            self.records: list[tuple[str, str, dict, list[float]]] = []
-
-        def add_data_object(
-            self,
-            data_object: dict,
-            class_name: str,
-            uuid: str,
-            vector: list[float],
-        ) -> None:
-            self.records.append((class_name, uuid, data_object, vector))
-
-    class ClientWithSimpleBatch(StubWeaviateClient):
-        def __init__(self, class_name: str) -> None:
-            super().__init__(class_name)
-            self.batch = StatelessBatch()
-
-    client = ClientWithSimpleBatch("TestClass")
-    adaptor = Weaviate(
-        dataset=make_dataset(3),
-        metric=Metric.COSINE,
-        url="http://example.com",
-        class_name="TestClass",
-        batch_size=2,
-        client=client,
-    )
-
-    client.batch.records.clear()
-    client.batch.batch_size = None
-    datapoints = [DataPoint(id=idx, vector=[0.0, 1.0, 0.0], metadata={}) for idx in range(2)]
-    adaptor._ingest_datapoints(datapoints)
-    assert client.batch.batch_size == 2
-    assert len(client.batch.records) == len(datapoints)
-
-
-def test_ingest_datapoints_falls_back_to_upsert(monkeypatch: pytest.MonkeyPatch) -> None:
-    """_ingest_datapoints should fall back to upsert when batch ingest fails."""
-
-    class FailingBatch:
-        def __init__(self) -> None:
-            self.batch_size: int | None = None
-
-        def __enter__(self) -> "FailingBatch":
-            return self
-
-        def __exit__(self, exc_type, exc, traceback) -> bool:
-            return False
-=======
 def test_train_index_raises_on_failed_creation(dataset: Dataset) -> None:
     """train_index must surface exceptions raised by schema creation."""
     client = StubWeaviateClient("TestClass")
@@ -855,59 +546,12 @@
     results = weaviate_adaptor.search(Query(vector=[0.0, 0.0, 0.0]), topk=1)
     assert np.isfinite(results[0].score)
     assert results[0].id == -1
->>>>>>> db09ff62
 
         def add_data_object(self, *_, **__) -> None:
             raise RuntimeError("boom")
 
-<<<<<<< HEAD
-    class ClientWithFailingBatch(StubWeaviateClient):
-        def __init__(self, class_name: str) -> None:
-            super().__init__(class_name)
-            self.batch = FailingBatch()
-
-    client = ClientWithFailingBatch("TestClass")
-    adaptor = Weaviate(
-        dataset=make_dataset(3),
-        metric=Metric.COSINE,
-        url="http://example.com",
-        class_name="TestClass",
-        batch_size=4,
-        client=client,
-    )
-
-    recorded: dict[str, list[DataPoint]] = {}
-
-    def fake_upsert(self: Weaviate, datapoints: list[DataPoint]) -> None:
-        recorded["datapoints"] = list(datapoints)
-
-    monkeypatch.setattr(adaptor, "upsert", MethodType(fake_upsert, adaptor))
-    datapoints = [DataPoint(id=idx, vector=[0.0, 0.0, 1.0], metadata={}) for idx in range(3)]
-    adaptor._ingest_datapoints(datapoints)
-    assert recorded["datapoints"] == datapoints
-
-
-def test_add_batch_object_requires_add_method(adaptor: tuple[Weaviate, StubWeaviateClient]) -> None:
-    """_add_batch_object should raise when the batch client lacks add_data_object."""
-    weaviate_adaptor, _ = adaptor
-
-    class MissingAdd:
-        pass
-
-    datapoint = DataPoint(id=1, vector=[1.0, 0.0, 0.0], metadata={})
-    with pytest.raises(TypeError):
-        weaviate_adaptor._add_batch_object(MissingAdd(), datapoint)
-
-
-<<<<<<< HEAD
-def test_ingest_datapoints_batch_context_manager(
-    adaptor: tuple[Weaviate, StubWeaviateClient], monkeypatch: pytest.MonkeyPatch
-) -> None:
-    """_ingest_datapoints should honour batch context managers and ingest all datapoints."""
-=======
 def test_bulk_ingest_with_context_manager(adaptor: tuple[Weaviate, StubWeaviateClient]) -> None:
     """_bulk_ingest should honour batch context managers and ingest all datapoints."""
->>>>>>> ea6d6fb (ruff check due to online merge)
     weaviate_adaptor, _ = adaptor
 
     class RecordingBatch:
@@ -931,41 +575,17 @@
             self.records.append((class_name, uuid, data_object, vector))
 
     batch = RecordingBatch()
-<<<<<<< HEAD
-    weaviate_adaptor._client.batch = batch
     weaviate_adaptor._batch_size = 4
     datapoints = [DataPoint(id=i, vector=[1.0, 0.0, 0.0], metadata={}) for i in range(3)]
 
-    upsert_tracker: dict[str, list[DataPoint]] = {}
-
-    def fake_upsert(self: Weaviate, payload: list[DataPoint]) -> None:
-        upsert_tracker["datapoints"] = list(payload)
-
-    monkeypatch.setattr(weaviate_adaptor, "upsert", MethodType(fake_upsert, weaviate_adaptor))
-
-    weaviate_adaptor._ingest_datapoints(datapoints)
-
-    assert "datapoints" not in upsert_tracker
-=======
-    weaviate_adaptor._batch_size = 4
-    datapoints = [DataPoint(id=i, vector=[1.0, 0.0, 0.0], metadata={}) for i in range(3)]
-
     result = weaviate_adaptor._bulk_ingest(datapoints, batch)
     assert result is True
->>>>>>> ea6d6fb (ruff check due to online merge)
     assert batch.batch_size == 4
     assert len(batch.records) == len(datapoints)
 
 
-<<<<<<< HEAD
-def test_ingest_datapoints_batch_without_context(
-    adaptor: tuple[Weaviate, StubWeaviateClient], monkeypatch: pytest.MonkeyPatch
-) -> None:
-    """_ingest_datapoints should work with batch clients lacking context manager support."""
-=======
 def test_bulk_ingest_without_context_manager(adaptor: tuple[Weaviate, StubWeaviateClient]) -> None:
     """_bulk_ingest should work with batch clients lacking context manager support."""
->>>>>>> ea6d6fb (ruff check due to online merge)
     weaviate_adaptor, _ = adaptor
 
     class StatelessBatch:
@@ -983,31 +603,14 @@
             self.records.append((class_name, uuid, data_object, vector))
 
     batch = StatelessBatch()
-<<<<<<< HEAD
-    weaviate_adaptor._client.batch = batch
     weaviate_adaptor._batch_size = 2
     datapoints = [DataPoint(id=i, vector=[0.0, 1.0, 0.0], metadata={}) for i in range(2)]
 
-    upsert_tracker: dict[str, list[DataPoint]] = {}
-
-    def fake_upsert(self: Weaviate, payload: list[DataPoint]) -> None:
-        upsert_tracker["datapoints"] = list(payload)
-
-    monkeypatch.setattr(weaviate_adaptor, "upsert", MethodType(fake_upsert, weaviate_adaptor))
-
-    weaviate_adaptor._ingest_datapoints(datapoints)
-
-    assert "datapoints" not in upsert_tracker
-=======
-    weaviate_adaptor._batch_size = 2
-    datapoints = [DataPoint(id=i, vector=[0.0, 1.0, 0.0], metadata={}) for i in range(2)]
-
     result = weaviate_adaptor._bulk_ingest(datapoints, batch)
     assert result is True
->>>>>>> ea6d6fb (ruff check due to online merge)
     assert batch.batch_size == 2
     assert len(batch.records) == len(datapoints)
-=======
+
 def test_stats_raises_on_bad_status(adaptor: tuple[Weaviate, StubWeaviateClient]) -> None:
     """stats should raise when the aggregate query surfaces an error."""
     weaviate_adaptor, client = adaptor
@@ -1022,31 +625,17 @@
     client.graphql_aggregate_response = {"data": {"Aggregate": {weaviate_adaptor.class_name: []}}}
     stats = weaviate_adaptor.stats()
     assert stats["ntotal"] == 0
->>>>>>> db09ff62
-
-
-<<<<<<< HEAD
-def test_ingest_datapoints_batch_handles_exceptions(
-    adaptor: tuple[Weaviate, StubWeaviateClient], monkeypatch: pytest.MonkeyPatch
-) -> None:
-    """_ingest_datapoints should fall back to upsert when batch ingest fails."""
-=======
+
+
 def test_bulk_ingest_handles_exceptions(adaptor: tuple[Weaviate, StubWeaviateClient]) -> None:
     """_bulk_ingest should return False and avoid raising when ingestion fails."""
->>>>>>> ea6d6fb (ruff check due to online merge)
     weaviate_adaptor, _ = adaptor
 
-<<<<<<< HEAD
-    class ExplodingBatch:
-        def __init__(self) -> None:
-            self.batch_size: int | None = None
-=======
     adaptor_ip = Weaviate(dim=2, metric=Metric.INNER_PRODUCT)
     assert adaptor_ip.distance_metric == "dot"
 
     adaptor_l2 = Weaviate(dataset, metric=Metric.L2)
     assert adaptor_l2.distance_metric == "l2-squared"
->>>>>>> db09ff62
 
         def __enter__(self) -> "ExplodingBatch":
             return self
@@ -1054,33 +643,11 @@
         def __exit__(self, exc_type, exc, traceback) -> bool:
             return False
 
-<<<<<<< HEAD
-        def add_data_object(self, *args, **kwargs) -> None:
-            raise RuntimeError("boom")
-
-    batch = ExplodingBatch()
-<<<<<<< HEAD
-    weaviate_adaptor._client.batch = batch
     weaviate_adaptor._batch_size = 5
     datapoints = [DataPoint(id=i, vector=[0.0, 0.0, 1.0], metadata={}) for i in range(3)]
 
-    fallback: dict[str, list[DataPoint]] = {}
-
-    def fake_upsert(self: Weaviate, payload: list[DataPoint]) -> None:
-        fallback["datapoints"] = list(payload)
-
-    monkeypatch.setattr(weaviate_adaptor, "upsert", MethodType(fake_upsert, weaviate_adaptor))
-
-    weaviate_adaptor._ingest_datapoints(datapoints)
-
-    assert fallback["datapoints"] == datapoints
-=======
-    weaviate_adaptor._batch_size = 5
-    datapoints = [DataPoint(id=i, vector=[0.0, 0.0, 1.0], metadata={}) for i in range(3)]
-
     result = weaviate_adaptor._bulk_ingest(datapoints, batch)
     assert result is False
->>>>>>> ea6d6fb (ruff check due to online merge)
 
 
 def test_constructor_and_distance_mapping(dataset):
@@ -1101,9 +668,6 @@
     assert Weaviate._validate_uuid(valid_uuid) == -1
 
 
-=======
-
->>>>>>> db09ff62
 def test_constructor_and_distance_mapping() -> None:
     """Constructor should validate metrics and map them to client values."""
     with pytest.raises(ValueError):
